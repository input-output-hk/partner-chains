--- conflicted
+++ resolved
@@ -3,8 +3,6 @@
 ARG --global FEATURES
 
 ci-pre-merge:
-<<<<<<< HEAD
-=======
   BUILD +build
   BUILD +test
   BUILD +licenses
@@ -21,7 +19,6 @@
   BUILD +docker --image=$image --tags=$tags
 
 ci-workflow-dispatch:
->>>>>>> 4363aa11
   BUILD +build
   BUILD +test
   BUILD +licenses
