FROM --platform=linux/amd64 partner-chains-node-builder:latest AS builder

<<<<<<< HEAD
FROM --platform=linux/amd64 docker.io/library/ubuntu:20.04
COPY --from=builder /partner-chains-node/docker-build/target/release/partner-chains-demo-node /usr/local/bin/partner-chains-node

USER root

RUN useradd -m -u 1001 -U -s /bin/sh -d /substrate substrate && \
	mkdir -p /data /substrate/.local/share/partner-chains-node && \
	chown -R substrate:substrate /data && \
	ln -s /data /substrate/.local/share/partner-chains-node && \
	# Sanity checks
	ldd /usr/local/bin/partner-chains-node && \
	# Unclutter and minimize the attack surface
	rm -rf /usr/bin /usr/sbin && \
	# Check if executable works in this container
	/usr/local/bin/partner-chains-node --version
=======
FROM ubuntu:24.04
COPY --from=builder /partner-chains-node/partner-chains-demo-node /usr/local/bin/partner-chains-node

RUN apt-get update && apt-get install -y \
	ca-certificates \
	libgcc-s1 \
	libstdc++6 \
	libc6 \
	libssl3 \
	zlib1g \
	libgomp1 \
	curl \
	wget \
	vim \
	dnsutils \
	jq \
	htop \
	&& rm -rf /var/lib/apt/lists/*

RUN useradd -m -u 1010 -U -s /bin/sh -d /substrate substrate \
	&& mkdir -p /data /substrate/.local/share/partner-chains-node \
	&& chown -R substrate:substrate /data /substrate \
	&& ln -s /data /substrate/.local/share/partner-chains-node

RUN /usr/local/bin/partner-chains-node --version
RUN chown substrate:substrate /usr/local/bin/partner-chains-node && chmod +x /usr/local/bin/partner-chains-node
>>>>>>> 487251fd

USER substrate

EXPOSE 30333
EXPOSE 9615
EXPOSE 9933
EXPOSE 9944

VOLUME ["/data"]

ENTRYPOINT ["/usr/local/bin/partner-chains-node"]<|MERGE_RESOLUTION|>--- conflicted
+++ resolved
@@ -1,22 +1,5 @@
 FROM --platform=linux/amd64 partner-chains-node-builder:latest AS builder
 
-<<<<<<< HEAD
-FROM --platform=linux/amd64 docker.io/library/ubuntu:20.04
-COPY --from=builder /partner-chains-node/docker-build/target/release/partner-chains-demo-node /usr/local/bin/partner-chains-node
-
-USER root
-
-RUN useradd -m -u 1001 -U -s /bin/sh -d /substrate substrate && \
-	mkdir -p /data /substrate/.local/share/partner-chains-node && \
-	chown -R substrate:substrate /data && \
-	ln -s /data /substrate/.local/share/partner-chains-node && \
-	# Sanity checks
-	ldd /usr/local/bin/partner-chains-node && \
-	# Unclutter and minimize the attack surface
-	rm -rf /usr/bin /usr/sbin && \
-	# Check if executable works in this container
-	/usr/local/bin/partner-chains-node --version
-=======
 FROM ubuntu:24.04
 COPY --from=builder /partner-chains-node/partner-chains-demo-node /usr/local/bin/partner-chains-node
 
@@ -43,7 +26,6 @@
 
 RUN /usr/local/bin/partner-chains-node --version
 RUN chown substrate:substrate /usr/local/bin/partner-chains-node && chmod +x /usr/local/bin/partner-chains-node
->>>>>>> 487251fd
 
 USER substrate
 
