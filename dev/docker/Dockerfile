<<<<<<< HEAD
FROM --platform=linux/amd64 partner-chains-node-builder:latest AS builder

FROM ubuntu:24.04
COPY --from=builder /partner-chains-node/partner-chains-demo-node /usr/local/bin/partner-chains-node

RUN apt-get update && apt-get install -y \
	ca-certificates \
	libgcc-s1 \
	libstdc++6 \
	libc6 \
	libssl3 \
	zlib1g \
	libgomp1 \
	curl \
	wget \
	vim \
	dnsutils \
	jq \
	htop \
	&& rm -rf /var/lib/apt/lists/*

RUN useradd -m -u 1010 -U -s /bin/sh -d /substrate substrate \
	&& mkdir -p /data /substrate/.local/share/partner-chains-node \
	&& chown -R substrate:substrate /data /substrate \
	&& ln -s /data /substrate/.local/share/partner-chains-node

=======
FROM partner-chains-node-builder:latest AS builder
FROM partner-chains-node-runner:latest

COPY --from=builder /partner-chains-node/partner-chains-demo-node /usr/local/bin/partner-chains-node

>>>>>>> 8c9aa5fc
RUN /usr/local/bin/partner-chains-node --version
RUN chown substrate:substrate /usr/local/bin/partner-chains-node && chmod +x /usr/local/bin/partner-chains-node

USER substrate

EXPOSE 30333
EXPOSE 9615
EXPOSE 9933
EXPOSE 9944

VOLUME ["/data"]

ENTRYPOINT ["/usr/local/bin/partner-chains-node"]<|MERGE_RESOLUTION|>--- conflicted
+++ resolved
@@ -1,37 +1,8 @@
-<<<<<<< HEAD
-FROM --platform=linux/amd64 partner-chains-node-builder:latest AS builder
-
-FROM ubuntu:24.04
-COPY --from=builder /partner-chains-node/partner-chains-demo-node /usr/local/bin/partner-chains-node
-
-RUN apt-get update && apt-get install -y \
-	ca-certificates \
-	libgcc-s1 \
-	libstdc++6 \
-	libc6 \
-	libssl3 \
-	zlib1g \
-	libgomp1 \
-	curl \
-	wget \
-	vim \
-	dnsutils \
-	jq \
-	htop \
-	&& rm -rf /var/lib/apt/lists/*
-
-RUN useradd -m -u 1010 -U -s /bin/sh -d /substrate substrate \
-	&& mkdir -p /data /substrate/.local/share/partner-chains-node \
-	&& chown -R substrate:substrate /data /substrate \
-	&& ln -s /data /substrate/.local/share/partner-chains-node
-
-=======
 FROM partner-chains-node-builder:latest AS builder
 FROM partner-chains-node-runner:latest
 
 COPY --from=builder /partner-chains-node/partner-chains-demo-node /usr/local/bin/partner-chains-node
 
->>>>>>> 8c9aa5fc
 RUN /usr/local/bin/partner-chains-node --version
 RUN chown substrate:substrate /usr/local/bin/partner-chains-node && chmod +x /usr/local/bin/partner-chains-node
 
