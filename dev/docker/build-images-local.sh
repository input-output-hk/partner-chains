#!/usr/bin/env sh
# This script has to be executed from the root of the repository to enable proper context for the Docker build. `./dev/docker/build-images-local.sh`
docker build --platform linux/amd64 --pull -f dev/docker/builder.Dockerfile -t "partner-chains-node-builder:latest" --ssh default . && \
<<<<<<< HEAD
=======
docker build --platform linux/amd64 --pull -f dev/docker/runner.Dockerfile -t "partner-chains-node-runner:latest" --ssh default . && \
>>>>>>> 8c9aa5fc
docker build --platform linux/amd64 -f dev/docker/Dockerfile -t partner-chains-node:latest dev/docker<|MERGE_RESOLUTION|>--- conflicted
+++ resolved
@@ -1,8 +1,5 @@
 #!/usr/bin/env sh
 # This script has to be executed from the root of the repository to enable proper context for the Docker build. `./dev/docker/build-images-local.sh`
 docker build --platform linux/amd64 --pull -f dev/docker/builder.Dockerfile -t "partner-chains-node-builder:latest" --ssh default . && \
-<<<<<<< HEAD
-=======
 docker build --platform linux/amd64 --pull -f dev/docker/runner.Dockerfile -t "partner-chains-node-runner:latest" --ssh default . && \
->>>>>>> 8c9aa5fc
 docker build --platform linux/amd64 -f dev/docker/Dockerfile -t partner-chains-node:latest dev/docker