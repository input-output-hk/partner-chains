#!/usr/bin/env sh
# This script has to be executed from the root of the repository to enable proper context for the Docker build. `./dev/docker/build-images-local.sh`
<<<<<<< HEAD
docker build --platform=linux/amd64 --pull -f dev/docker/builder.Dockerfile -t "partner-chains-node-builder:latest" --ssh default . && \
docker build --platform=linux/amd64 -f dev/docker/Dockerfile -t partner-chains-node:latest dev/docker
=======
docker build --platform linux/amd64 --pull -f dev/docker/builder.Dockerfile -t "partner-chains-node-builder:latest" --ssh default . && \
docker build --platform linux/amd64 -f dev/docker/Dockerfile -t partner-chains-node:latest dev/docker
>>>>>>> 487251fd
<|MERGE_RESOLUTION|>--- conflicted
+++ resolved
@@ -1,9 +1,4 @@
 #!/usr/bin/env sh
 # This script has to be executed from the root of the repository to enable proper context for the Docker build. `./dev/docker/build-images-local.sh`
-<<<<<<< HEAD
-docker build --platform=linux/amd64 --pull -f dev/docker/builder.Dockerfile -t "partner-chains-node-builder:latest" --ssh default . && \
-docker build --platform=linux/amd64 -f dev/docker/Dockerfile -t partner-chains-node:latest dev/docker
-=======
 docker build --platform linux/amd64 --pull -f dev/docker/builder.Dockerfile -t "partner-chains-node-builder:latest" --ssh default . && \
-docker build --platform linux/amd64 -f dev/docker/Dockerfile -t partner-chains-node:latest dev/docker
->>>>>>> 487251fd
+docker build --platform linux/amd64 -f dev/docker/Dockerfile -t partner-chains-node:latest dev/docker