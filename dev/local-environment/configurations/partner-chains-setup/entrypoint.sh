#!/bin/bash

cp /usr/local/bin/partner-chains-node /partner-chains-node
echo "Using Partner Chains node version:"
./partner-chains-node --version

echo "Waiting for the Cardano network to sync and for Ogmios to start..."

while true; do
    if nc -z ogmios $OGMIOS_PORT; then
        break
    else
        sleep 1
    fi
done

echo "Beginning configuration..."

chmod 644 /shared/shelley/genesis-utxo.skey

echo "Initializing governance authority ..."

export GENESIS_UTXO=$(cat /shared/genesis.utxo)

./partner-chains-node smart-contracts governance init \
    --ogmios-url http://ogmios:$OGMIOS_PORT \
    --genesis-utxo $GENESIS_UTXO \
    --payment-key-file /keys/funded_address.skey \
    --governance-authority $GOVERNANCE_AUTHORITY \
    --threshold 1

if [ $? -eq 0 ]; then
   echo "Successfully initialized governance authority!"
else
    echo "Failed to initialize governance authority!"
    exit 1
fi

echo "Generating addresses.json file..."

./partner-chains-node smart-contracts get-scripts \
    --ogmios-url http://ogmios:$OGMIOS_PORT \
    --genesis-utxo $GENESIS_UTXO \
> addresses.json

export COMMITTEE_CANDIDATE_ADDRESS=$(jq -r '.addresses.CommitteeCandidateValidator' addresses.json)
echo "Committee candidate address: $COMMITTEE_CANDIDATE_ADDRESS"

export D_PARAMETER_POLICY_ID=$(jq -r '.policyIds.DParameter' addresses.json)
echo "D parameter policy ID: $D_PARAMETER_POLICY_ID"

export PERMISSIONED_CANDIDATES_POLICY_ID=$(jq -r '.policyIds.PermissionedCandidates' addresses.json)
echo "Permissioned candidates policy ID: $PERMISSIONED_CANDIDATES_POLICY_ID"

echo "Setting values for NATIVE_TOKEN_POLICY_ID, NATIVE_TOKEN_ASSET_NAME, and ILLIQUID_SUPPLY_VALIDATOR_ADDRESS for chain-spec creation"
export ILLIQUID_SUPPLY_VALIDATOR_ADDRESS=$(jq -r '.addresses.IlliquidCirculationSupplyValidator' addresses.json)
export ILLIQUID_CIRCULATION_SUPPLY_VALIDATOR_ADDRESS=$(echo $ILLIQUID_SUPPLY_VALIDATOR_ADDRESS)
echo "Illiquid Circulation Supply Validator address: $ILLIQUID_SUPPLY_VALIDATOR_ADDRESS"
export NATIVE_TOKEN_POLICY_ID="1fab25f376bc49a181d03a869ee8eaa3157a3a3d242a619ca7995b2b"
export NATIVE_TOKEN_ASSET_NAME="52657761726420746f6b656e"
export BRIDGE_TOKEN_POLICY_ID=$(echo $NATIVE_TOKEN_POLICY_ID)
export BRIDGE_TOKEN_ASSET_NAME=$(echo $NATIVE_TOKEN_ASSET_NAME)

export GOVERNED_MAP_VALIDATOR_ADDRESS=$(jq -r '.addresses.GovernedMapValidator' addresses.json)
echo "Governed Map Validator Address: $GOVERNED_MAP_VALIDATOR_ADDRESS"
export GOVERNED_MAP_POLICY_ID=$(jq -r '.policyIds.GovernedMap' addresses.json)
echo "Governed Map Policy ID: $GOVERNED_MAP_POLICY_ID"

echo "Inserting D parameter..."

./partner-chains-node smart-contracts upsert-d-parameter \
    --ogmios-url http://ogmios:$OGMIOS_PORT \
    --genesis-utxo $GENESIS_UTXO \
<<<<<<< HEAD
    --permissioned-candidates-count 25 \
    --registered-candidates-count 5 \
=======
    --permissioned-candidates-count 3 \
    --registered-candidates-count 1 \
>>>>>>> 3ee29f22
    --payment-key-file /keys/funded_address.skey

if [ $? -eq 0 ]; then
    echo "Successfully inserted D-parameter (P = 25, R = 5)!"
else
    echo "Couldn't insert D-parameter..."
    exit 1
fi

# sidechain.vkey:aura.vkey:grandpa.vkey
echo "Inserting permissioned candidates for nodes 1, 2, 3, 4, and 6..."

node1_sidechain_vkey=$(cat /partner-chains-nodes/partner-chains-node-1/keys/sidechain.vkey)
node1_aura_vkey=$(cat /partner-chains-nodes/partner-chains-node-1/keys/aura.vkey)
node1_grandpa_vkey=$(cat /partner-chains-nodes/partner-chains-node-1/keys/grandpa.vkey)

node2_sidechain_vkey=$(cat /partner-chains-nodes/partner-chains-node-2/keys/sidechain.vkey)
node2_aura_vkey=$(cat /partner-chains-nodes/partner-chains-node-2/keys/aura.vkey)
node2_grandpa_vkey=$(cat /partner-chains-nodes/partner-chains-node-2/keys/grandpa.vkey)

node3_sidechain_vkey=$(cat /partner-chains-nodes/partner-chains-node-3/keys/sidechain.vkey)
node3_aura_vkey=$(cat /partner-chains-nodes/partner-chains-node-3/keys/aura.vkey)
node3_grandpa_vkey=$(cat /partner-chains-nodes/partner-chains-node-3/keys/grandpa.vkey)

node4_sidechain_vkey=$(cat /partner-chains-nodes/partner-chains-node-4/keys/sidechain.vkey)
node4_aura_vkey=$(cat /partner-chains-nodes/partner-chains-node-4/keys/aura.vkey)
node4_grandpa_vkey=$(cat /partner-chains-nodes/partner-chains-node-4/keys/grandpa.vkey)

node6_sidechain_vkey=$(cat /partner-chains-nodes/partner-chains-node-6/keys/sidechain.vkey)
node6_aura_vkey=$(cat /partner-chains-nodes/partner-chains-node-6/keys/aura.vkey)
node6_grandpa_vkey=$(cat /partner-chains-nodes/partner-chains-node-6/keys/grandpa.vkey)

cat <<EOF > permissioned_candidates.csv
$node1_sidechain_vkey,aura:$node1_aura_vkey,gran:$node1_grandpa_vkey
$node2_sidechain_vkey,aura:$node2_aura_vkey,gran:$node2_grandpa_vkey
$node3_sidechain_vkey,aura:$node3_aura_vkey,gran:$node3_grandpa_vkey
$node4_sidechain_vkey,aura:$node4_aura_vkey,gran:$node4_grandpa_vkey
$node6_sidechain_vkey,aura:$node6_aura_vkey,gran:$node6_grandpa_vkey
EOF

./partner-chains-node smart-contracts upsert-permissioned-candidates \
    --ogmios-url http://ogmios:$OGMIOS_PORT \
    --genesis-utxo $GENESIS_UTXO \
    --permissioned-candidates-file permissioned_candidates.csv \
    --payment-key-file /keys/funded_address.skey

if [ $? -eq 0 ]; then
    echo "Permissioned candidates for nodes 1, 2, 3, 4, and 6 inserted successfully!"
else
    echo "Permission candidates for nodes 1, 2, 3, 4, and 6 failed to be added..."
    exit 1
fi

# Node 4 is now permissioned, not registered

echo "Inserting registered candidate 'node-5'..."

# Prepare 'node-5' registration values
node5_utxo=$(cat /shared/node5.utxo)
node5_mainchain_signing_key=$(jq -r '.cborHex | .[4:]' /partner-chains-nodes/partner-chains-node-5/keys/cold.skey)
node5_sidechain_signing_key=$(cat /partner-chains-nodes/partner-chains-node-5/keys/sidechain.skey)

# Process registration signatures for node-5
node5_output=$(./partner-chains-node registration-signatures \
    --genesis-utxo $GENESIS_UTXO \
    --mainchain-signing-key $node5_mainchain_signing_key \
    --sidechain-signing-key $node5_sidechain_signing_key \
    --registration-utxo $node5_utxo)

# Extract signatures and keys from node-5 output
node5_spo_public_key=$(echo "$node5_output" | jq -r ".spo_public_key")
node5_spo_signature=$(echo "$node5_output" | jq -r ".spo_signature")
node5_sidechain_public_key_raw=$(echo "$node5_output" | jq -r ".sidechain_public_key")
# Remove 0x prefix from sidechain public key to match format of other keys
node5_sidechain_public_key=${node5_sidechain_public_key_raw#0x}
node5_sidechain_signature=$(echo "$node5_output" | jq -r ".sidechain_signature")
node5_aura_vkey=$(cat /partner-chains-nodes/partner-chains-node-5/keys/aura.vkey)
node5_grandpa_vkey=$(cat /partner-chains-nodes/partner-chains-node-5/keys/grandpa.vkey)

# Register 'node-5'
./partner-chains-node smart-contracts register \
    --ogmios-url http://ogmios:$OGMIOS_PORT \
    --genesis-utxo $GENESIS_UTXO \
    --spo-public-key $node5_spo_public_key \
    --spo-signature $node5_spo_signature \
    --partner-chain-public-keys $node5_sidechain_public_key,aura:$node5_aura_vkey,gran:$node5_grandpa_vkey \
    --sidechain-signature $node5_sidechain_signature \
    --registration-utxo $node5_utxo \
    --payment-key-file /partner-chains-nodes/partner-chains-node-5/keys/payment.skey

if [ $? -eq 0 ]; then
    echo "Registered candidate 'node-5' inserted successfully!"
else
    echo "Registration for 'node-5' failed."
    exit 1
fi

echo "Generating chain-spec.json file for Partner chain Nodes..."
./partner-chains-node build-spec --disable-default-bootnode > chain-spec.json

echo "Configuring Initial Validators..."
jq '.genesis.runtimeGenesis.config.session.keys = [
     [
         "5FnXTMg8UnfeGsMaGg24o3NY21VRFRDRdgxuLGmXuYLeZmin",
         "5FnXTMg8UnfeGsMaGg24o3NY21VRFRDRdgxuLGmXuYLeZmin",
         {
             "aura": "5Cyx94iyji8namhRxvs4mAbURtPsvwjWCb68ZihNzfRysGLZ",
             "grandpa": "5Cc5eQhbPw4CjwZpWqZkWWumMiuZywfWRK2Rh9guXUJ3U89s"
         }
     ],
     [
         "5FJMH4MeZgd4fpiiAVLnr4uRop2EDFgzAFcvLmcduQ2cofCi",
         "5FJMH4MeZgd4fpiiAVLnr4uRop2EDFgzAFcvLmcduQ2cofCi",
         {
             "aura": "5E4op92Z2Di1GoVS9KqnoGVKQXG2R9x1vdh3RW892YLFsLrc",
             "grandpa": "5Ha53RXoJjXtcTThFA5XNW7H6f5L39HnTuVSXimxAyhoYLeL"
         }
     ]
 ]' chain-spec.json > tmp.json && mv tmp.json chain-spec.json

echo "Configuring Initial Authorities..."
jq '.genesis.runtimeGenesis.config.sessionCommitteeManagement.initialAuthorities = [
  {
    "Permissioned": {
      "id": "KW4wALva83fvah66ufXSxg6r84tTpJmDXna8A1PCYdbZdVL95",
      "keys": {
        "aura": "5Cyx94iyji8namhRxvs4mAbURtPsvwjWCb68ZihNzfRysGLZ",
        "grandpa": "5Cc5eQhbPw4CjwZpWqZkWWumMiuZywfWRK2Rh9guXUJ3U89s"
      }
    }
  },
  {
    "Permissioned": {
      "id": "KW92jBDRydnbyojCVF3USNFgEsrEvDGV3gvdgDvpfnbXvC13q",
      "keys": {
        "aura": "5E4op92Z2Di1GoVS9KqnoGVKQXG2R9x1vdh3RW892YLFsLrc",
        "grandpa": "5Ha53RXoJjXtcTThFA5XNW7H6f5L39HnTuVSXimxAyhoYLeL"
      }
    }
  }
]' chain-spec.json > tmp.json && mv tmp.json chain-spec.json

echo "Using original chain-spec with hex-encoded keys as generated by build-spec..."

echo "Setting Governed Map scripts..."
jq --arg address $GOVERNED_MAP_VALIDATOR_ADDRESS --arg policy_id $GOVERNED_MAP_POLICY_ID '.genesis.runtimeGenesis.config.governedMap.mainChainScripts = {
  "validator_address": $address,
  "asset_policy_id": $policy_id
}' chain-spec.json > tmp.json && mv tmp.json chain-spec.json

echo "Set initial funds to node-1 (ECDSA), node-1 (sr25519), node-4 (ECDSA) and node-4 (sr25519)"
jq '.genesis.runtimeGenesis.config.balances.balances = [
    ["5FnXTMg8UnfeGsMaGg24o3NY21VRFRDRdgxuLGmXuYLeZmin", 1000000000000000],
    ["5Cyx94iyji8namhRxvs4mAbURtPsvwjWCb68ZihNzfRysGLZ", 1000000000000000],
    ["5GaTC1bjMYLxXo2DqnxxdCWLEdGZK86mWmSYtzkG6BKHzT2H", 1000000000000000],
    ["5HKLH5ErLMNHReWGFGtrDPRdNqdKP56ArQA6DFmgANzunK7A", 1000000000000000]
]' chain-spec.json > tmp.json && mv tmp.json chain-spec.json

echo "Configuring node-1 (sr25519) as sudo..."
jq '.genesis.runtimeGenesis.config.sudo = {
    "key": "5Cyx94iyji8namhRxvs4mAbURtPsvwjWCb68ZihNzfRysGLZ"
}' chain-spec.json > tmp.json && mv tmp.json chain-spec.json

echo "Configuring Epoch Length..."
jq '.genesis.runtimeGenesis.config.sidechain.slotsPerEpoch = 5' chain-spec.json > tmp.json && mv tmp.json chain-spec.json

echo "Copying chain-spec.json file to /shared/chain-spec.json..."
cp chain-spec.json /shared/chain-spec.json
echo "chain-spec.json generation complete."

echo "Partner chain configuration is complete, and will be able to start after two mainchain epochs."
touch /shared/partner-chains-setup.ready

echo -e "\n===== Partner chain Configuration Complete =====\n"
echo -e "Container will now idle, but will remain available for accessing the partner-chains-node commands as follows:\n"
echo "docker exec partner-chains-setup partner-chains-node smart-contracts --help"

echo "Waiting 2 epochs for DParam to become active..."
epoch=$(curl -s --request POST \
    --url "http://ogmios:1337" \
    --header 'Content-Type: application/json' \
    --data '{"jsonrpc": "2.0", "method": "queryLedgerState/epoch"}' | jq .result)
n_2_epoch=$((epoch + 2))
echo "Current epoch: $epoch"
while [ $epoch -lt $n_2_epoch ]; do
  sleep 10
  epoch=$(curl -s --request POST \
    --url "http://ogmios:1337" \
    --header 'Content-Type: application/json' \
    --data '{"jsonrpc": "2.0", "method": "queryLedgerState/epoch"}' | jq .result)
  echo "Current epoch: $epoch"
done
echo "DParam is now active!"

tail -f /dev/null<|MERGE_RESOLUTION|>--- conflicted
+++ resolved
@@ -71,13 +71,8 @@
 ./partner-chains-node smart-contracts upsert-d-parameter \
     --ogmios-url http://ogmios:$OGMIOS_PORT \
     --genesis-utxo $GENESIS_UTXO \
-<<<<<<< HEAD
     --permissioned-candidates-count 25 \
     --registered-candidates-count 5 \
-=======
-    --permissioned-candidates-count 3 \
-    --registered-candidates-count 1 \
->>>>>>> 3ee29f22
     --payment-key-file /keys/funded_address.skey
 
 if [ $? -eq 0 ]; then
