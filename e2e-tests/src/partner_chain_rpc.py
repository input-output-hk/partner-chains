import requests
import logging as logger
from dataclasses import dataclass
from pydantic import BaseModel
from typing import Optional, Any, Dict
import os
import subprocess
import json


class PartnerChainRpcResponseError(BaseModel):
    code: int
    message: str


class PartnerChainRpcResponse(BaseModel):
    id: int
    jsonrpc: str
    result: Optional[dict | list] = None
    error: Optional[PartnerChainRpcResponseError] = None


class PartnerChainRpcException(Exception):
    def __init__(self, message="PartnerChain RPC error occurred", status_code=None):
        self.message = message
        self.status_code = status_code
        super().__init__(self.message)


@dataclass
class DParam:
    permissioned_candidates_number: int
    trustless_candidates_number: int


class PartnerChainRpc:
    def __init__(self, url):
        self.url = url
        self.headers = {"Content-Type": "application/json; charset=utf-8"}

    def __get_body(self, jsonrpc="2.0", method="", params=[], id=1):
        return {
            "jsonrpc": jsonrpc,
            "method": method,
            "params": params,
            "id": id,
        }

    def __exec_rpc(self, method: str, params: Optional[list] = None) -> Dict[str, Any]:
        """
        Execute an RPC call to the partner chain node.

        :param method: The RPC method to call
        :param params: Optional parameters for the RPC call
        :return: The JSON response from the RPC call
        """
        if params is None:
            params = []

        data = {
            "jsonrpc": "2.0",
            "method": method,
            "params": params,
            "id": 1,
        }

        try:
            logger.info(f"Making RPC call to {self.url}")
            logger.info(f"Method: {method}")
            logger.info(f"Parameters: {params}")
            logger.debug(f"Full request data: {json.dumps(data, indent=2)}")
            
            result = subprocess.run(
                [
                    "curl",
                    "-s",
                    "-H",
                    "Content-Type: application/json",
                    "-d",
                    json.dumps(data),
                    self.url,
                ],
                capture_output=True,
                text=True,
                check=True,
            )
            
            logger.debug(f"Raw curl output - stdout: {result.stdout}")
            if result.stderr:
                logger.warning(f"curl stderr output: {result.stderr}")
            
            try:
                response = json.loads(result.stdout)
                logger.debug(f"Parsed JSON response: {json.dumps(response, indent=2)}")
                
                if "error" in response:
                    logger.error(f"RPC call returned error response: {json.dumps(response['error'], indent=2)}")
                    return response
                    
                if "result" in response:
                    logger.info(f"RPC call successful with result type: {type(response['result'])}")
                    logger.debug(f"RPC result: {json.dumps(response['result'], indent=2)}")
                else:
                    logger.warning("RPC response missing 'result' field")
                    
                return response
                
            except json.JSONDecodeError as e:
                logger.error(f"Failed to parse JSON response: {e}")
                logger.error(f"Raw response that failed parsing: {result.stdout}")
                logger.error(f"JSON parse error details - line: {e.lineno}, column: {e.colno}, message: {e.msg}")
                raise PartnerChainRpcException(f"Failed to parse JSON response: {e}")

        except subprocess.CalledProcessError as e:
            logger.error(f"RPC call failed with return code: {e.returncode}")
            logger.error(f"Command that failed: {' '.join(e.cmd)}")
            logger.error(f"stdout: {e.stdout}")
            logger.error(f"stderr: {e.stderr}")
            raise PartnerChainRpcException(f"RPC call failed: {e}")

    def partner_chain_get_epoch_committee(self, epoch) -> PartnerChainRpcResponse:
        json_data = self.__exec_rpc("sidechain_getEpochCommittee", [epoch])
        logger.debug(json_data)
        return PartnerChainRpcResponse.model_validate(json_data)

    def partner_chain_get_status(self):
        json_data = self.__exec_rpc("sidechain_getStatus")
        logger.debug(json_data)
        return PartnerChainRpcResponse.model_validate(json_data)

    def partner_chain_get_ariadne_parameters(self, mc_epoch) -> PartnerChainRpcResponse:
        try:
            logger.info(f"Fetching Ariadne parameters for MC epoch: {mc_epoch}")
            json_data = self.__exec_rpc("sidechain_getAriadneParameters", [mc_epoch])
            logger.debug(f"Got Ariadne parameters response: {json.dumps(json_data, indent=2)}")
            
            if not json_data:
                logger.error("Received empty response from RPC call")
                return PartnerChainRpcResponse(error={"message": "Empty response received"}, result=None)
                
            if "result" not in json_data:
                logger.error(f"Invalid response format - missing 'result' field. Full response: {json.dumps(json_data, indent=2)}")
                return PartnerChainRpcResponse(error={"message": "Invalid response format - missing result"}, result=None)
                
            if "error" in json_data and json_data["error"]:
                logger.error(f"RPC call returned error in response: {json.dumps(json_data['error'], indent=2)}")
                return PartnerChainRpcResponse(error=json_data["error"], result=None)
                
            # Log specific parameter counts if available
            if "result" in json_data and isinstance(json_data["result"], dict):
                if "permissionedCandidates" in json_data["result"]:
                    pc = json_data["result"]["permissionedCandidates"]
                    logger.info(f"Found {len(pc) if pc is not None else 'None'} permissioned candidates")
                if "candidateRegistrations" in json_data["result"]:
                    cr = json_data["result"]["candidateRegistrations"]
                    logger.info(f"Found {len(cr) if cr is not None else 'None'} candidate registrations")
                if "dParameter" in json_data["result"]:
                    dp = json_data["result"]["dParameter"]
                    logger.info(f"D-Parameter values: {json.dumps(dp, indent=2)}")
                
            return PartnerChainRpcResponse.model_validate(json_data)
            
        except Exception as e:
            logger.error(f"Unexpected error getting Ariadne parameters: {e}")
            logger.exception("Full exception details:")
            return PartnerChainRpcResponse(error={"message": str(e)}, result=None)

    def partner_chain_get_params(self):
        json_data = self.__exec_rpc("sidechain_getParams")
        logger.debug(json_data)
        return PartnerChainRpcResponse.model_validate(json_data)

    def partner_chain_get_registrations(self, mc_epoch, mc_key):
        json_data = self.__exec_rpc("sidechain_getRegistrations", [mc_epoch, mc_key])
        logger.debug(json_data)
        return PartnerChainRpcResponse.model_validate(json_data)

<<<<<<< HEAD
    def partner_chain_get_block_producer_metadata(self, cross_chain_pub_key_hash: str):
        json_data = self.__exec_rpc("block-producer-metadata_getMetadata", [f"0x{cross_chain_pub_key_hash}"])
=======
    def partner_chain_get_block_producer_metadata(self, cross_chain_pub_key_hash: str) -> PartnerChainRpcResponse:
        json_data = self.__exec_rpc("pc_getMetadata", [f"0x{cross_chain_pub_key_hash}"])
>>>>>>> b7f94914
        logger.debug(json_data)
        return PartnerChainRpcResponse.model_validate(json_data)<|MERGE_RESOLUTION|>--- conflicted
+++ resolved
@@ -175,12 +175,7 @@
         logger.debug(json_data)
         return PartnerChainRpcResponse.model_validate(json_data)
 
-<<<<<<< HEAD
     def partner_chain_get_block_producer_metadata(self, cross_chain_pub_key_hash: str):
         json_data = self.__exec_rpc("block-producer-metadata_getMetadata", [f"0x{cross_chain_pub_key_hash}"])
-=======
-    def partner_chain_get_block_producer_metadata(self, cross_chain_pub_key_hash: str) -> PartnerChainRpcResponse:
-        json_data = self.__exec_rpc("pc_getMetadata", [f"0x{cross_chain_pub_key_hash}"])
->>>>>>> b7f94914
         logger.debug(json_data)
         return PartnerChainRpcResponse.model_validate(json_data)