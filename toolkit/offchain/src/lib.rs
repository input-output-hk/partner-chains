//! Off-chain code for Partner Chains Smart Contracts and general purpose utilities related to Cardano

/// Collateral selection algorithm
pub mod collateral_selection;
/// General purpose code for interacting with cardano-serialization-lib
pub mod csl;
<<<<<<< HEAD
/// Supports D-Parameter upsert
pub mod d_param;
=======
/// Utilities for handling Plutus script data
mod plutus_script;
>>>>>>> caf50d6d
/// Provides synthetized scripts data
pub mod scripts_data;
/// Module for interaction with the untyped plutus scripts
pub mod untyped_plutus;

#[derive(Clone, Debug, PartialEq, Eq)]
pub enum OffchainError {
	OgmiosError(String),
	InternalError(String),
}<|MERGE_RESOLUTION|>--- conflicted
+++ resolved
@@ -4,13 +4,10 @@
 pub mod collateral_selection;
 /// General purpose code for interacting with cardano-serialization-lib
 pub mod csl;
-<<<<<<< HEAD
 /// Supports D-Parameter upsert
 pub mod d_param;
-=======
 /// Utilities for handling Plutus script data
 mod plutus_script;
->>>>>>> caf50d6d
 /// Provides synthetized scripts data
 pub mod scripts_data;
 /// Module for interaction with the untyped plutus scripts
