use crate::{csl::NetworkTypeExt, plutus_script::PlutusScript, OffchainError};
use cardano_serialization_lib::{LanguageKind::PlutusV2, NetworkIdKind};
use ogmios_client::query_network::QueryNetwork;
use serde::Serialize;
use sidechain_domain::{MainchainAddressHash, PolicyId, UtxoId};
use uplc::PlutusData;

/// Provides convenient access to the addresses and hashes of the partner chain smart contracts.
/// Data in this struct is derived from the smart contracts, applied parameters and the network.
#[derive(Clone, Debug, Serialize, PartialEq, Eq)]
#[serde(rename_all = "camelCase")]
pub struct ScriptsData {
	pub addresses: Addresses,
	pub validator_hashes: ValidatorHashes,
	pub policy_ids: PolicyIds,
}

/// Bech32 address of applied validators in partner-chains smart contracts.
#[derive(Clone, Debug, Default, Serialize, PartialEq, Eq)]
#[serde(rename_all = "PascalCase")]
pub struct Addresses {
	pub committee_candidate_validator: String,
	pub d_parameter_validator: String,
	pub illiquid_circulation_supply_validator: String,
	pub permissioned_candidates_validator: String,
	pub reserve_validator: String,
	pub version_oracle_validator: String,
}

/// Hashes of applied validators in partner-chains smart contracts.
#[derive(Clone, Debug, Default, Serialize, PartialEq, Eq)]
pub struct ValidatorHashes {
	pub committee_candidate_validator: MainchainAddressHash,
	pub d_parameter_validator: MainchainAddressHash,
	pub illiquid_circulation_supply_validator: MainchainAddressHash,
	pub permissioned_candidates_validator: MainchainAddressHash,
	pub reserve_validator: MainchainAddressHash,
	pub version_oracle_validator: MainchainAddressHash,
}

/// Policy IDs of applied scripts in partner-chains smart contracts.
#[derive(Clone, Debug, Default, Serialize, PartialEq, Eq)]
pub struct PolicyIds {
	pub d_parameter: PolicyId,
	pub permissioned_candidates: PolicyId,
	pub reserve_auth: PolicyId,
	pub version_oracle: PolicyId,
	pub governance: PolicyId,
}

pub trait GetScriptsData {
	#[allow(async_fn_in_trait)]
	/// For the given `pc_params` it returns the addresses, hashes and policy ids of the partner chain smart contracts.
	async fn get_scripts_data(&self, genesis_utxo: UtxoId) -> Result<ScriptsData, OffchainError>;
}

impl<T: QueryNetwork> GetScriptsData for T {
<<<<<<< HEAD
	async fn get_scripts_data(&self, genesis_utxo: UtxoId) -> Result<ScriptsData, OffchainError> {
		let network = ogmios_network_to_csl(
			self.shelley_genesis_configuration()
				.await
				.map_err(|e| OffchainError::OgmiosError(e.to_string()))?
				.network,
		);
		get_scripts_data(genesis_utxo, network)
=======
	async fn get_scripts_data(
		&self,
		pc_params: SidechainParams,
	) -> Result<ScriptsData, OffchainError> {
		let network = self
			.shelley_genesis_configuration()
			.await
			.map_err(|e| OffchainError::OgmiosError(e.to_string()))?
			.network
			.to_csl();
		get_scripts_data(pc_params, network)
>>>>>>> f48c0a8d
			.map_err(|e| OffchainError::InternalError(e.to_string()))
	}
}

/// For the given `pc_params` it returns the addresses, hashes and policy ids of the partner chain smart contracts.
pub fn get_scripts_data(
	genesis_utxo: UtxoId,
	network: NetworkIdKind,
) -> anyhow::Result<ScriptsData> {
	let (version_oracle_validator, version_oracle_policy, version_oracle_policy_data) =
		version_oracle(genesis_utxo, network)?;

	let committee_candidate_validator =
		PlutusScript::from_wrapped_cbor(raw_scripts::COMMITTEE_CANDIDATE_VALIDATOR, PlutusV2)?
			.apply_data(genesis_utxo)?;
	let d_parameter_validator =
		PlutusScript::from_wrapped_cbor(raw_scripts::D_PARAMETER_VALIDATOR, PlutusV2)?
			.apply_data(genesis_utxo)?
			.apply_data(version_oracle_policy.clone())?;
	let illiquid_circulation_supply_validator = PlutusScript::from_wrapped_cbor(
		raw_scripts::ILLIQUID_CIRCULATION_SUPPLY_VALIDATOR,
		PlutusV2,
	)?
	.apply_uplc_data(version_oracle_policy_data.clone())?;
	let permissioned_candidates_validator =
		PlutusScript::from_wrapped_cbor(raw_scripts::PERMISSIONED_CANDIDATES_VALIDATOR, PlutusV2)?
			.apply_data(genesis_utxo)?
			.apply_data(version_oracle_policy.clone())?;
	let reserve_validator =
		PlutusScript::from_wrapped_cbor(raw_scripts::RESERVE_VALIDATOR, PlutusV2)?
			.apply_uplc_data(version_oracle_policy_data.clone())?;

	let d_parameter_policy =
		PlutusScript::from_wrapped_cbor(raw_scripts::D_PARAMETER_POLICY, PlutusV2)?
			.apply_data(genesis_utxo)?
			.apply_data(version_oracle_policy.clone())?
			.apply_uplc_data(d_parameter_validator.address_data(network)?)?;
	let permissioned_candidates_policy =
		PlutusScript::from_wrapped_cbor(raw_scripts::PERMISSIONED_CANDIDATES_POLICY, PlutusV2)?
			.apply_data(genesis_utxo)?
			.apply_data(version_oracle_policy.clone())?
			.apply_uplc_data(permissioned_candidates_validator.address_data(network)?)?;
	let governance_policy =
		PlutusScript::from_wrapped_cbor(raw_scripts::MULTI_SIG_POLICY, PlutusV2)?.apply_uplc_data(
			multisig_governance_policy_configuration(MainchainAddressHash::from_vkey([0u8; 32])),
		)?;
	let reserve_auth_policy =
		PlutusScript::from_wrapped_cbor(raw_scripts::RESERVE_AUTH_POLICY, PlutusV2)?
			.apply_uplc_data(version_oracle_policy_data)?;

	Ok(ScriptsData {
		addresses: Addresses {
			committee_candidate_validator: committee_candidate_validator.address_bech32(network)?,
			d_parameter_validator: d_parameter_validator.address_bech32(network)?,
			illiquid_circulation_supply_validator: illiquid_circulation_supply_validator
				.address_bech32(network)?,
			permissioned_candidates_validator: permissioned_candidates_validator
				.address_bech32(network)?,
			reserve_validator: reserve_validator.address_bech32(network)?,
			version_oracle_validator: version_oracle_validator.address_bech32(network)?,
		},
		validator_hashes: ValidatorHashes {
			committee_candidate_validator: committee_candidate_validator.script_address(),
			d_parameter_validator: d_parameter_validator.script_address(),
			illiquid_circulation_supply_validator: illiquid_circulation_supply_validator
				.script_address(),
			permissioned_candidates_validator: permissioned_candidates_validator.script_address(),
			reserve_validator: reserve_validator.script_address(),
			version_oracle_validator: version_oracle_validator.script_address(),
		},
		policy_ids: PolicyIds {
			d_parameter: d_parameter_policy.policy_id(),
			permissioned_candidates: permissioned_candidates_policy.policy_id(),
			reserve_auth: reserve_auth_policy.policy_id(),
			version_oracle: version_oracle_policy,
			governance: governance_policy.policy_id(),
		},
	})
}

// Returns version oracle script, policy and PlutusData required by other scripts.
fn version_oracle(
	genesis_utxo: UtxoId,
	network: NetworkIdKind,
) -> Result<(PlutusScript, PolicyId, PlutusData), anyhow::Error> {
	let validator =
		PlutusScript::from_wrapped_cbor(raw_scripts::VERSION_ORACLE_VALIDATOR, PlutusV2)?
			.apply_data(genesis_utxo)?;
	let policy_script =
		PlutusScript::from_wrapped_cbor(raw_scripts::VERSION_ORACLE_POLICY, PlutusV2)?
			.apply_data(genesis_utxo)?
			.apply_uplc_data(validator.address_data(network)?)?;
	let policy = policy_script.policy_id();
	let policy_data = PlutusData::BoundedBytes(policy.0.to_vec().into());
	Ok((validator, policy, policy_data))
}

// Returns the simplest MultiSig policy configuration plutus data:
// there is one required authority and it is the governance authority from sidechain params.
fn multisig_governance_policy_configuration(
	governance_authority: MainchainAddressHash,
) -> PlutusData {
	PlutusData::Array(vec![
		PlutusData::Array(vec![uplc::PlutusData::BoundedBytes(
			governance_authority.0.to_vec().into(),
		)]),
		PlutusData::BigInt(uplc::BigInt::Int(1.into())),
	])
}

#[cfg(test)]
mod tests {
	use crate::scripts_data::{Addresses, PolicyIds, ScriptsData, ValidatorHashes};
	use cardano_serialization_lib::NetworkIdKind;
	use hex_literal::hex;
	use pretty_assertions::assert_eq;
	use sidechain_domain::{MainchainAddressHash, McTxHash, PolicyId, UtxoId};

	pub(crate) const TEST_PARAMS: UtxoId = UtxoId {
		tx_hash: McTxHash(hex!("8ea10040249ad3033ae7c4d4b69e0b2e2b50a90741b783491cb5ddf8ced0d861")),
		index: sidechain_domain::UtxoIndex(0),
	};

	pub(crate) fn scripts_data_test_vector() -> ScriptsData {
		ScriptsData {
			addresses: Addresses {
				committee_candidate_validator:
					"addr_test1wz8z7eaac04rp75u47vqy9k3qgwcxxh92ff3h3hp2xae4kgzwdwp3".into(),
				d_parameter_validator:
					"addr_test1wppqfuvptxq3rwv2qwke2dkh8vd0mmc8k4r6a44k86tpckss2zg4v".into(),
				permissioned_candidates_validator:
					"addr_test1wql3vzrgx0hdqhxt4n2wvv93mhnglphl0fadkd06zuzkglcnyc09n".into(),
				illiquid_circulation_supply_validator:
					"addr_test1wq7crkpl5mpdeq9wyqyvr2u7q7gtv02pjxgl3fh8mv5r6ec00zynf".into(),
				reserve_validator:
					"addr_test1wqs5y7fn6sns7v7eey94mj2wd7ysadr3zmstjfzhk0frdtgsm8pgk".into(),
				version_oracle_validator:
					"addr_test1wqxm9e576k5ew7g7ctuqx77p9u7zytesnjsx54q2etck00gqplk0l".into(),
			},
			validator_hashes: ValidatorHashes {
				committee_candidate_validator: MainchainAddressHash(hex!(
					"8e2f67bdc3ea30fa9caf980216d1021d831ae552531bc6e151bb9ad9"
				)),
				d_parameter_validator: MainchainAddressHash(hex!(
					"4204f181598111b98a03ad9536d73b1afdef07b547aed6b63e961c5a"
				)),
				illiquid_circulation_supply_validator: MainchainAddressHash(hex!(
					"3d81d83fa6c2dc80ae2008c1ab9e0790b63d419191f8a6e7db283d67"
				)),
				permissioned_candidates_validator: MainchainAddressHash(hex!(
					"3f16086833eed05ccbacd4e630b1dde68f86ff7a7adb35fa1705647f"
				)),
				reserve_validator: MainchainAddressHash(hex!(
					"21427933d4270f33d9c90b5dc94e6f890eb47116e0b92457b3d236ad"
				)),
				version_oracle_validator: MainchainAddressHash(hex!(
					"0db2e69ed5a997791ec2f8037bc12f3c222f309ca06a540acaf167bd"
				)),
			},
			policy_ids: PolicyIds {
				d_parameter: PolicyId(hex!(
					"f30c3f90c342e61b3f34042bcabd7be8f3ec4b7a6857fdfcdb7b7936"
				)),
				permissioned_candidates: PolicyId(hex!(
					"8dbf5934f4870570752205fbda4796b5f7df30c9b5a009452dc7df5f"
				)),
				reserve_auth: PolicyId(hex!(
					"8c2f422162225752e5842fd7ac103d6e679e21c13514c9ef8224452c"
				)),
				version_oracle: PolicyId(hex!(
					"aa7f601aa9f441a26823d872f052d52767229f3301567c86475dfcfb"
				)),
				// TODO get correct hash
				governance: PolicyId(hex!(
					"9a2738df5cd08458700444b278293f9ba9325c0029ae6d5d36e8678a"
				)),
			},
		}
	}

	// Expected values are the ones obtained from pc-contracts-cli for the TEST_PARAMS.
	#[test]
	fn test_get_scripts_data() {
		let actual =
			crate::scripts_data::get_scripts_data(TEST_PARAMS, NetworkIdKind::Testnet).unwrap();
		assert_eq!(scripts_data_test_vector(), actual);
	}
}<|MERGE_RESOLUTION|>--- conflicted
+++ resolved
@@ -55,28 +55,14 @@
 }
 
 impl<T: QueryNetwork> GetScriptsData for T {
-<<<<<<< HEAD
 	async fn get_scripts_data(&self, genesis_utxo: UtxoId) -> Result<ScriptsData, OffchainError> {
-		let network = ogmios_network_to_csl(
-			self.shelley_genesis_configuration()
-				.await
-				.map_err(|e| OffchainError::OgmiosError(e.to_string()))?
-				.network,
-		);
-		get_scripts_data(genesis_utxo, network)
-=======
-	async fn get_scripts_data(
-		&self,
-		pc_params: SidechainParams,
-	) -> Result<ScriptsData, OffchainError> {
 		let network = self
 			.shelley_genesis_configuration()
 			.await
 			.map_err(|e| OffchainError::OgmiosError(e.to_string()))?
 			.network
 			.to_csl();
-		get_scripts_data(pc_params, network)
->>>>>>> f48c0a8d
+		get_scripts_data(genesis_utxo, network)
 			.map_err(|e| OffchainError::InternalError(e.to_string()))
 	}
 }
