--- conflicted
+++ resolved
@@ -10,12 +10,8 @@
 use scale_info::TypeInfo;
 use serde::{Deserialize, Serialize};
 use sidechain_domain::*;
-<<<<<<< HEAD
-use sp_core::{Pair, ecdsa, ed25519, sr25519};
+use sp_core::{ConstU32, Pair, ecdsa, ed25519, sr25519};
 use sp_runtime::key_types::{AURA, GRANDPA};
-=======
-use sp_core::{ConstU32, Pair, ecdsa, ed25519, sr25519};
->>>>>>> 1efd2ab6
 use sp_runtime::traits::Zero;
 use sp_session_validator_management::CommitteeMember;
 
@@ -216,15 +212,12 @@
 		&registered_validators,
 		d_parameter,
 	);
-<<<<<<< HEAD
-	let calculated_committee = select_authorities::<AccountId, AccountKeys, TestConvertKeys>(
-=======
-	let calculated_committee = select_authorities::<AccountId, AccountKeys, MaxValidators>(
->>>>>>> 1efd2ab6
-		UtxoId::default(),
-		authority_selection_inputs,
-		ScEpochNumber::zero(),
-	);
+	let calculated_committee =
+		select_authorities::<AccountId, AccountKeys, TestConvertKeys, MaxValidators>(
+			UtxoId::default(),
+			authority_selection_inputs,
+			ScEpochNumber::zero(),
+		);
 	assert!(calculated_committee.is_some());
 
 	let committee = calculated_committee.unwrap();
@@ -252,15 +245,12 @@
 		&registered_validators,
 		d_parameter,
 	);
-<<<<<<< HEAD
-	let calculated_committee = select_authorities::<AccountId, AccountKeys, TestConvertKeys>(
-=======
-	let calculated_committee = select_authorities::<AccountId, AccountKeys, MaxValidators>(
->>>>>>> 1efd2ab6
-		UtxoId::default(),
-		authority_selection_inputs,
-		ScEpochNumber::zero(),
-	);
+	let calculated_committee =
+		select_authorities::<AccountId, AccountKeys, TestConvertKeys, MaxValidators>(
+			UtxoId::default(),
+			authority_selection_inputs,
+			ScEpochNumber::zero(),
+		);
 	assert!(calculated_committee.is_some());
 
 	let committee = calculated_committee.unwrap();
@@ -288,15 +278,12 @@
 		&registered_validators,
 		d_parameter,
 	);
-<<<<<<< HEAD
-	let calculated_committee = select_authorities::<AccountId, AccountKeys, TestConvertKeys>(
-=======
-	let calculated_committee = select_authorities::<AccountId, AccountKeys, MaxValidators>(
->>>>>>> 1efd2ab6
-		UtxoId::default(),
-		authority_selection_inputs,
-		ScEpochNumber::zero(),
-	);
+	let calculated_committee =
+		select_authorities::<AccountId, AccountKeys, TestConvertKeys, MaxValidators>(
+			UtxoId::default(),
+			authority_selection_inputs,
+			ScEpochNumber::zero(),
+		);
 	assert!(calculated_committee.is_some());
 
 	let committee = calculated_committee.unwrap();
@@ -323,15 +310,12 @@
 		&registered_validators,
 		d_parameter,
 	);
-<<<<<<< HEAD
-	let calculated_committee = select_authorities::<AccountId, AccountKeys, TestConvertKeys>(
-=======
-	let calculated_committee = select_authorities::<AccountId, AccountKeys, MaxValidators>(
->>>>>>> 1efd2ab6
-		UtxoId::default(),
-		authority_selection_inputs,
-		ScEpochNumber::zero(),
-	);
+	let calculated_committee =
+		select_authorities::<AccountId, AccountKeys, TestConvertKeys, MaxValidators>(
+			UtxoId::default(),
+			authority_selection_inputs,
+			ScEpochNumber::zero(),
+		);
 	assert!(calculated_committee.is_some());
 
 	let committee = calculated_committee.unwrap();
@@ -365,15 +349,12 @@
 		&registered_validators,
 		d_parameter,
 	);
-<<<<<<< HEAD
-	let calculated_committee = select_authorities::<AccountId, AccountKeys, TestConvertKeys>(
-=======
-	let calculated_committee = select_authorities::<AccountId, AccountKeys, MaxValidators>(
->>>>>>> 1efd2ab6
-		UtxoId::default(),
-		authority_selection_inputs,
-		ScEpochNumber::zero(),
-	);
+	let calculated_committee =
+		select_authorities::<AccountId, AccountKeys, TestConvertKeys, MaxValidators>(
+			UtxoId::default(),
+			authority_selection_inputs,
+			ScEpochNumber::zero(),
+		);
 	assert!(calculated_committee.is_some());
 
 	let committee = calculated_committee.unwrap();
@@ -396,15 +377,12 @@
 		&[],
 		DParameter { num_permissioned_candidates: 1, num_registered_candidates: 1 },
 	);
-<<<<<<< HEAD
-	let calculated_committee = select_authorities::<AccountId, AccountKeys, TestConvertKeys>(
-=======
-	let calculated_committee = select_authorities::<AccountId, AccountKeys, MaxValidators>(
->>>>>>> 1efd2ab6
-		UtxoId::default(),
-		authority_selection_inputs,
-		ScEpochNumber::zero(),
-	);
+	let calculated_committee =
+		select_authorities::<AccountId, AccountKeys, TestConvertKeys, MaxValidators>(
+			UtxoId::default(),
+			authority_selection_inputs,
+			ScEpochNumber::zero(),
+		);
 	assert_eq!(calculated_committee, None);
 }
 
