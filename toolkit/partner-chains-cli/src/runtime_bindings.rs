use serde::Serialize;
use sp_core::{ecdsa, ed25519, sr25519};

/// Trait wrapping Substrate runtime type. Should be implemented for the runtime of the node.
pub trait RuntimeTypeWrapper {
	/// Substrate runtime type.
	type Runtime;
}

/// Trait defining Partner Chain governance related types.
pub trait PartnerChainRuntime {
	/// Partner Chain authority id type
	type AuthorityId: Send + Sync + 'static + From<ecdsa::Public>;
<<<<<<< HEAD
	type AuthorityKeys: Send
		+ Sync
		+ 'static
		+ From<(sr25519::Public, ecdsa::Public, ed25519::Public)>
		+ Serialize;
=======
	/// Partner Chain authority key type
	type AuthorityKeys: Send + Sync + 'static + From<(sr25519::Public, ed25519::Public)> + Serialize;
	/// Partner Chain committee member type
>>>>>>> 3b39c1f9
	type CommitteeMember: Serialize;

	/// Should construct initial [CommitteeMember] of the chain. Used for creating chain spec.
	fn initial_member(id: Self::AuthorityId, keys: Self::AuthorityKeys) -> Self::CommitteeMember;
<<<<<<< HEAD
}

impl<T: RuntimeTypeWrapper<Runtime = R>, R> PartnerChainRuntime for T
where
	R: CommitteePaletConfig,
	<R as CommitteePaletConfig>::AuthorityId: From<ecdsa::Public>,
	<R as CommitteePaletConfig>::AuthorityKeys:
		From<(sr25519::Public, ecdsa::Public, ed25519::Public)>,
	<R as CommitteePaletConfig>::CommitteeMember: Serialize,
{
	type AuthorityId = <R as CommitteePaletConfig>::AuthorityId;
	type AuthorityKeys = <R as CommitteePaletConfig>::AuthorityKeys;
	type CommitteeMember = <R as CommitteePaletConfig>::CommitteeMember;
=======
>>>>>>> 3b39c1f9
}<|MERGE_RESOLUTION|>--- conflicted
+++ resolved
@@ -11,35 +11,15 @@
 pub trait PartnerChainRuntime {
 	/// Partner Chain authority id type
 	type AuthorityId: Send + Sync + 'static + From<ecdsa::Public>;
-<<<<<<< HEAD
+	/// Partner Chain authority key type
 	type AuthorityKeys: Send
 		+ Sync
 		+ 'static
 		+ From<(sr25519::Public, ecdsa::Public, ed25519::Public)>
 		+ Serialize;
-=======
-	/// Partner Chain authority key type
-	type AuthorityKeys: Send + Sync + 'static + From<(sr25519::Public, ed25519::Public)> + Serialize;
 	/// Partner Chain committee member type
->>>>>>> 3b39c1f9
 	type CommitteeMember: Serialize;
 
 	/// Should construct initial [CommitteeMember] of the chain. Used for creating chain spec.
 	fn initial_member(id: Self::AuthorityId, keys: Self::AuthorityKeys) -> Self::CommitteeMember;
-<<<<<<< HEAD
-}
-
-impl<T: RuntimeTypeWrapper<Runtime = R>, R> PartnerChainRuntime for T
-where
-	R: CommitteePaletConfig,
-	<R as CommitteePaletConfig>::AuthorityId: From<ecdsa::Public>,
-	<R as CommitteePaletConfig>::AuthorityKeys:
-		From<(sr25519::Public, ecdsa::Public, ed25519::Public)>,
-	<R as CommitteePaletConfig>::CommitteeMember: Serialize,
-{
-	type AuthorityId = <R as CommitteePaletConfig>::AuthorityId;
-	type AuthorityKeys = <R as CommitteePaletConfig>::AuthorityKeys;
-	type CommitteeMember = <R as CommitteePaletConfig>::CommitteeMember;
-=======
->>>>>>> 3b39c1f9
 }