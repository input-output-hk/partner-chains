--- conflicted
+++ resolved
@@ -1,10 +1,7 @@
-<<<<<<< HEAD
+use crate::CreateChainSpecConfig;
 use serde::Serialize;
 use sp_core::{ecdsa, ed25519, sr25519};
 use sp_runtime::traits::OpaqueKeys;
-=======
-use crate::CreateChainSpecConfig;
->>>>>>> 8d54824e
 
 /// Trait wrapping Substrate runtime type. Should be implemented for the runtime of the node.
 pub trait RuntimeTypeWrapper {
@@ -14,7 +11,6 @@
 
 /// Trait defining Partner Chain governance related types.
 pub trait PartnerChainRuntime {
-<<<<<<< HEAD
 	/// Partner Chain authority id type
 	type AuthorityId: Send + Sync + 'static + From<ecdsa::Public>;
 	/// Partner Chain authority key type
@@ -24,8 +20,6 @@
 
 	/// Should construct initial [CommitteeMember] of the chain. Used for creating chain spec.
 	fn initial_member(id: Self::AuthorityId, keys: Self::AuthorityKeys) -> Self::CommitteeMember;
-=======
 	/// User defined function to create a chain spec given the PC configuration
 	fn create_chain_spec(config: &CreateChainSpecConfig) -> serde_json::Value;
->>>>>>> 8d54824e
 }