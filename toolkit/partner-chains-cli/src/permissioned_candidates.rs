use crate::cmd_traits::{GetPermissionedCandidates, UpsertPermissionedCandidates};
use ogmios_client::query_ledger_state::{QueryLedgerState, QueryUtxoByUtxoId};
use ogmios_client::query_network::QueryNetwork;
use ogmios_client::transactions::Transactions;
use partner_chains_cardano_offchain::await_tx::FixedDelayRetries;
use partner_chains_cardano_offchain::cardano_keys::CardanoPaymentSigningKey;
use partner_chains_cardano_offchain::csl::NetworkTypeExt;
use partner_chains_cardano_offchain::multisig::MultiSigSmartContractResult;
use partner_chains_cardano_offchain::permissioned_candidates::{
	get_permissioned_candidates, upsert_permissioned_candidates,
};
use serde::{Deserialize, Serialize};
use sidechain_domain::{PermissionedCandidateData, UtxoId};
use sp_core::crypto::AccountId32;
use sp_core::{ecdsa, ed25519, sr25519};
use sp_runtime::traits::{IdentifyAccount, OpaqueKeys};
use std::fmt::{Display, Formatter};

/// Struct that holds permissioned candidates keys in raw string format
#[derive(Debug, Deserialize, Eq, PartialEq, PartialOrd, Ord, Serialize)]
pub struct PermissionedCandidateKeys {
	/// 0x prefixed hex representation of the ECDSA public key
	pub sidechain_pub_key: String,
	/// 0x prefixed hex representation of the Sr25519 public key
	pub aura_pub_key: String,
	/// 0x prefixed hex representation of the Ed25519 public key
	pub grandpa_pub_key: String,
}

impl Display for PermissionedCandidateKeys {
	fn fmt(&self, f: &mut Formatter<'_>) -> std::fmt::Result {
		write!(
			f,
			"Partner Chains Key: {}, AURA: {}, GRANDPA: {}",
			self.sidechain_pub_key, self.aura_pub_key, self.grandpa_pub_key
		)
	}
}

impl From<&sidechain_domain::PermissionedCandidateData> for PermissionedCandidateKeys {
	fn from(value: &sidechain_domain::PermissionedCandidateData) -> Self {
		Self {
			sidechain_pub_key: sp_core::bytes::to_hex(&value.sidechain_public_key.0, false),
			aura_pub_key: sp_core::bytes::to_hex(&value.aura_public_key.0, false),
			grandpa_pub_key: sp_core::bytes::to_hex(&value.grandpa_public_key.0, false),
		}
	}
}

/// Groups together keys of permissioned candidates. Expected to turn into a more generic type.
#[derive(Debug, Deserialize, Eq, PartialEq, Ord, PartialOrd, Serialize)]
<<<<<<< HEAD
pub(crate) enum ParsedPermissionedCandidatesKeys {
	V0(ParsedPermissionedCandidatesKeysV0),
	V1(ParsedPermissionedCandidatesKeysV1),
}

#[derive(Debug, Deserialize, Eq, PartialEq, Ord, PartialOrd, Serialize)]
pub(crate) struct ParsedPermissionedCandidatesKeysV0 {
=======
pub struct ParsedPermissionedCandidatesKeys {
	/// Polkadot identity of the permissioned candidate (aka. partner-chain key)
>>>>>>> 8d54824e
	pub sidechain: ecdsa::Public,
	/// AURA key of the permissioned candidate
	pub aura: sr25519::Public,
	/// Grandpa key of the permissioned candidate
	pub grandpa: ed25519::Public,
}

#[derive(Debug, Deserialize, Eq, PartialEq, Ord, PartialOrd, Serialize)]
pub(crate) struct ParsedPermissionedCandidatesKeysV1 {
	pub keys: Vec<([u8; 4], Vec<u8>)>,
}

impl ParsedPermissionedCandidatesKeys {
<<<<<<< HEAD
	pub fn session_keys<SessionKeys: OpaqueKeys>(&self) -> SessionKeys {
		unimplemented!()
		// SessionKeys::from((sr25519::Public::from(self.aura), ed25519::Public::from(self.grandpa)))
	}

=======
	/// Permissioned Candidate partner-chain (sidechain) key mapped to AccountId32
>>>>>>> 8d54824e
	pub fn account_id_32(&self) -> AccountId32 {
		sp_runtime::MultiSigner::from(self.sidechain).into_account()
	}
}

impl From<ParsedPermissionedCandidatesKeysV0> for ParsedPermissionedCandidatesKeys {
	fn from(value: ParsedPermissionedCandidatesKeysV0) -> Self {
		Self::V0(value)
	}
}

impl From<ParsedPermissionedCandidatesKeysV1> for ParsedPermissionedCandidatesKeys {
	fn from(value: ParsedPermissionedCandidatesKeysV1) -> Self {
		Self::V1(value)
	}
}

impl TryFrom<&PermissionedCandidateKeys> for ParsedPermissionedCandidatesKeys {
	type Error = anyhow::Error;

	fn try_from(value: &PermissionedCandidateKeys) -> Result<Self, Self::Error> {
		let sidechain = parse_ecdsa(&value.sidechain_pub_key).ok_or(anyhow::Error::msg(
			format!("{} is invalid ECDSA public key", value.sidechain_pub_key),
		))?;
		let aura = parse_sr25519(&value.aura_pub_key).ok_or(anyhow::Error::msg(format!(
			"{} is invalid sr25519 public key",
			value.aura_pub_key
		)))?;
		let grandpa = parse_ed25519(&value.grandpa_pub_key).ok_or(anyhow::Error::msg(format!(
			"{} is invalid Ed25519 public key",
			value.grandpa_pub_key
		)))?;
		Ok(ParsedPermissionedCandidatesKeysV0 { sidechain, aura, grandpa }.into())
	}
}

impl From<&ParsedPermissionedCandidatesKeys> for sidechain_domain::PermissionedCandidateData {
	fn from(value: &ParsedPermissionedCandidatesKeys) -> Self {
		value.clone().into()
	}
}

fn parse_ecdsa(value: &str) -> Option<ecdsa::Public> {
	let bytes = sp_core::bytes::from_hex(value).ok()?;
	Some(ecdsa::Public::from(<[u8; 33]>::try_from(bytes).ok()?))
}

fn parse_sr25519(value: &str) -> Option<sr25519::Public> {
	let bytes = sp_core::bytes::from_hex(value).ok()?;
	Some(sr25519::Public::from(<[u8; 32]>::try_from(bytes).ok()?))
}

fn parse_ed25519(value: &str) -> Option<ed25519::Public> {
	let bytes = sp_core::bytes::from_hex(value).ok()?;
	Some(ed25519::Public::from(<[u8; 32]>::try_from(bytes).ok()?))
}

impl<C: QueryLedgerState + QueryNetwork + Transactions + QueryUtxoByUtxoId>
	UpsertPermissionedCandidates for C
{
	async fn upsert_permissioned_candidates(
		&self,
		await_tx: FixedDelayRetries,
		genesis_utxo: UtxoId,
		candidates: &[PermissionedCandidateData],
		payment_signing_key: &CardanoPaymentSigningKey,
	) -> anyhow::Result<Option<MultiSigSmartContractResult>> {
		upsert_permissioned_candidates(
			genesis_utxo,
			candidates,
			payment_signing_key,
			self,
			&await_tx,
		)
		.await
	}
}

impl<C: QueryLedgerState + QueryNetwork> GetPermissionedCandidates for C {
	async fn get_permissioned_candidates(
		&self,
		genesis_utxo: UtxoId,
	) -> anyhow::Result<Option<Vec<PermissionedCandidateData>>> {
		let network = self.shelley_genesis_configuration().await?.network.to_csl();
		get_permissioned_candidates(genesis_utxo, network, self).await
	}
}<|MERGE_RESOLUTION|>--- conflicted
+++ resolved
@@ -49,7 +49,6 @@
 
 /// Groups together keys of permissioned candidates. Expected to turn into a more generic type.
 #[derive(Debug, Deserialize, Eq, PartialEq, Ord, PartialOrd, Serialize)]
-<<<<<<< HEAD
 pub(crate) enum ParsedPermissionedCandidatesKeys {
 	V0(ParsedPermissionedCandidatesKeysV0),
 	V1(ParsedPermissionedCandidatesKeysV1),
@@ -57,10 +56,8 @@
 
 #[derive(Debug, Deserialize, Eq, PartialEq, Ord, PartialOrd, Serialize)]
 pub(crate) struct ParsedPermissionedCandidatesKeysV0 {
-=======
 pub struct ParsedPermissionedCandidatesKeys {
 	/// Polkadot identity of the permissioned candidate (aka. partner-chain key)
->>>>>>> 8d54824e
 	pub sidechain: ecdsa::Public,
 	/// AURA key of the permissioned candidate
 	pub aura: sr25519::Public,
@@ -74,15 +71,12 @@
 }
 
 impl ParsedPermissionedCandidatesKeys {
-<<<<<<< HEAD
 	pub fn session_keys<SessionKeys: OpaqueKeys>(&self) -> SessionKeys {
 		unimplemented!()
 		// SessionKeys::from((sr25519::Public::from(self.aura), ed25519::Public::from(self.grandpa)))
 	}
 
-=======
 	/// Permissioned Candidate partner-chain (sidechain) key mapped to AccountId32
->>>>>>> 8d54824e
 	pub fn account_id_32(&self) -> AccountId32 {
 		sp_runtime::MultiSigner::from(self.sidechain).into_account()
 	}
