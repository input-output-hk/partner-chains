--- conflicted
+++ resolved
@@ -5,12 +5,8 @@
 # Unreleased
 
 ## Changed
-<<<<<<< HEAD
 * Replaced custom weights with default substrate weights for few pallets
-=======
-
 * Updated to polkadot-stable2409-4 (aka v1.16.4).
->>>>>>> 98127168
 * `setup-main-chain-state` command now uses native Rust to upsert the D-Parameter and upsert permissioned candidates
 * Changed the `smart-contracts init-governance` command to `smart-contracts governance init`
 * smart-contracts commands and offchain tests now use WebSockets implementation of Ogmios client
