# Changelog

This changelog is based on [Keep A Changelog](https://keepachangelog.com/en/1.1.0).

# Unreleased

## Changed
<<<<<<< HEAD
=======
* `partner-chains-db-sync-data-sources` and `partner-chains-mock-data-sources` crates now exports all its public members from the root

## Removed
* Trait `PartnerChainRuntimeBindings` and merged into `PartnerChainRuntime` trait.
* Trait `CreateChainSpecRuntimeBindings` from `partner-chains-cli`, and substituted with `PartnerChainRuntime` trait.

## Fixed

## Added

# v1.7.0

## Changed
>>>>>>> 4e6faee5

* `partner-chains-db-sync-data-sources` crate now exports all its public members from the root
* `smart-contracts` commands can accept parameter to configure Ogmios requests timeout
* `prepare-configuration` and `create-chain-spec` wizards are updated to setup `governedMap.MainChainScripts` in the chain-spec file.
* `setup-main-chain-state` wizard uses Ogmios and `offchain` crate for getting the current D-parameter and Permissioned Candidates instead of invoking `<node-executable> ariadne-parameters` command.
* `prepare-configuration` wizard suggests payment signing key hash as governance authority if there is no value in chain config stored so far.
* Automatically create required index on `tx_out` table `address` column. Constructor signatures have changed - this change is not source compatible.
* BREAKING: Wizards are not generating keys nor looking for them in `<base_path>/chains/partner_chains_template` but use `<base_path>` instead.
This change requires users that generated keystores and network key using previous versions of the wizards to move their keys two directories above.
* Wizards are adjusted to use multiple governance authorities from the chain governance initialization through setting up Ariadne parameters
* Added implementation of `FindAccountFromAuthorIndex` trait for `pallet_partner_chains_session`.
* Unified `*toml` files package data
* Renamed `sidechain-runtime` and `sidechain-node` to `partner-chains-demo-runtime` and `partner-chains-demo-node`
respectively. Moved both crates to `demo/` directory.
* Renamed `db-sync-follower` and `main-chain-follower-mock` crates to `partner-chains-db-sync-data-sources` and
`partner-chains-mock-data-sources`. Environment variable `MAIN_CHAIN_FOLLOWER_MOCK_REGISTRATIONS_FILE` used by
the mock data source has been changed to `MOCK_REGISTRATIONS_FILE` to match. Prometheus metrics
`mc_follower_method_time_elapsed` and `mc_follower_method_call_count` were also renamed to
`partner_chains_data_source_method_time_elapsed` and `partner_chains_data_source_method_call_count` respectively.
* Default `smart-contracts` timeout from 2 minutes to 5 minutes
* Update polkadot-sdk to polkadot-stable2503.
* `McHashInherentDataProvider` now also exposes the Cardano block hash referenced by the previous block,
if any. It can be accessed through `previous_mc_hash` function.
* `NativeTokenManagementInherentDataProvider` now expects to be passed the previous main chain reference
block hash on construction instead of retrieving it by itself. Use `McHashInherentDataProvider::previous_mc_hash`
to provide it in your IDP stack.
* Introduced customization of root origin for few pallets via `MainChainScriptsOrigin` trait
* Made `mock` module of `pallet-session-validator-management` private
* Updated dependecies
* Updated polkadot-sdk to polkadot-stable2503-2
* Deprecated the `GetSidechainStatus` runtime API in `sp-sidechain` crate. Code
that needs data that it served should define its own runtime API instead.
* Updated polkadot-sdk to polkadot-stable2503-5
* Updated partner-chains-smart-contracts (raw-scripts) dependency to v7.2.2.
This new version changes Version Oracle Validator script and is not compatible with the previous version.

## Removed

* [**BREAKING CHANGE**] Obsolete `block-rewards` pallet and its companion primitives crate. Block authorship information can be tracked
using the `block-production-log` pallet instead.
* Crate `pallet-session-runtime-stub` which provided stub config for Substrate's `pallet-session` when using `pallet-partner-chains-session`.
Its functionality was merged into `pallet-partner-chains-session` under the feature `pallet-session-compat`.
* Crate `session-manager`. Its functionality was merged into `pallet-session-validator-management` under
the feature `pallet-session-compat`.
* `TryFrom<&serde_json::Value> for Datum` and `From<&Datum> for serde_json::Value` instances from `plutus`.
* `ATMSPlainAggregatePubKey`, `ValidatorHash` and `SidechainPublicKeysSorted` types from `domain`.
* `SidechainApi` trait from `sp-sidechain` and its return type `SidechainStatus`. Code that uses it should directly use
the APIs that were grouped into this trait or ideally define its own runtime API instead (see deprecation of `GetSidechainStatus`).
* Trait `PartnerChainRuntimeBindings` and merged into `PartnerChainRuntime` trait.
* Trait `CreateChainSpecRuntimeBindings` from `partner-chains-cli`, and substituted with `PartnerChainRuntime` trait.

## Fixed

* `prepare-configuration` wizard now updates existing `chain_parameters.genesis_utxo` field in `pc-chain-config.json`
* MC Hash inherent data provider will not propose older MC state than one already present in the ledger
* `governance init` when genesis utxo had a script attached, then transaction fee was sometimes calculated incorrectly
* [SECURITY FIX] Vulnerability of multiple crates, where a malicious block producing node could put multiple copies
of the inherent in the block. This was because Substrate only checks whether an inherent is valid and doesn't ensure
its uniqueness. This issue was fixed by including checks within the inherents themselves. Affected pallets that were
patched are: `session-validator-management`, `block-participation`, `native-token-management`.
**Partner Chain builders should update their pallet versions and run a runtime upgrade as soon as possible.**

## Added
* `pallet-block-producer-fees` - with settings for the rewards payout logic
* `governed-map` new feature that allows setting any arbitrary data to be managed via existing governance mechanism
* `ariadne_v2` selection algorithm that selects committee respecting D-parameter and candidates
weights, but has much less variance, thanks to assigning guaranteed seats to candidates with
expected number of seats greater or equal 1.

### MultiSig support for governance operations

Now, Governance mechanism uses ALeastN Native Script, instead of custom policy implemented as Plutus Script in partner-chains-smart-contracts. This policy doesn't require to set `required_signers` field in the transaction making it more user friendly.

`governance init` and `governance update` now accept multiple key hashes
for the `-g`/`--governance-authority` parameter.
These commands now also require `-t`/`threshold` parameter to set the number
of required signatures.

All the `smart-contracts` sub-commands that require Governance: `governance update`, `upsert-d-parameter`, `upsert-permissioned-candidates`, `reserve init`, `reserve create`, `reserve deposit`, and `reserve handover` will now submit the transaction only if governance is "1 of 1". Otherwise these commands return a transaction CBOR that can be submitted with the new command `assemble-and-submit-tx`. Signatures can be obtained using `sign-tx`.

Procedure of creating transaction to sign is as follows:
* a temporary wallet is generated
* temporary wallet private key is saved to a file
* `--payment-key` transfers required funds to the temporary wallet
* a transaction paid from this temporary wallet is created
* transaction and temporary wallet data are printed to stdout.

`assemble-and-submit-tx` and `sign-tx` are added for unified UX.
Signing and transaction submission can be done in other ways as well.

`governance get-policy` subcommand prints the current Governance Policy.

### Other additions

* `sign-tx` command to `smart-contracts` commands for signing transactions
* `sign-block-producer-metadata` command to `cli-commands` for signing block producer metadata upsert message
* `db-sync-sqlx` crate containing Rust types representing Cardano primitives present in postgres tables populated by Db-Sync

# v1.6.1

## Changed

* Default `smart-contracts` timeout from 2 minutes to 5 minutes

## Fixed

* `governance init` when genesis utxo had a script attached, then transaction fee was sometimes calculated incorrectly

## Removed

* Removed unnecessary transitive dependencies from multiple crates

# v1.6.0

## Changed

* Split MainchainPublicKey to StakePoolPublicKey and StakePublicKey. Some parameters names has been changed as well, so potentially compilation of downstream projects could be broken.
* Update polkadot-sdk to polkadot-stable2412-1.
WARNING: Benchmarking command has been removed, because `frame-benchmarking-cli` crate became GPLv3 without any exception.
* Made Cardano slot duration configurable with default of 1000ms. If your partner chain's main chain is Cardano
mainnet or one of the official testnets, you don't need to change anything. Otherwise, the duration can
be set through `MC__SLOT_DURATION_MILLIS` environment variable.
* e2e-tests: updated python to 3.12 and libs versions.
* Committee member data stored by the Session Validator Management Pallet is now fully generic. To migrate to this version,
define your own `CommitteeMember` type and implement the trait `CommitteeMember` for it. See the `CommitteeMember`
type implemented in `node/runtime/src/lib.rs` for reference using Ariadne.
* Merged functionality of `NativeTokenManagementInherentDataProvider::new_if_pallet_present` into `new`. Use this single constructor from now on.
* `smart-contracts reserve deposit` command parameter `token` has been removed, because it was redundant.

## Fixed

* Failure of `smart-contracts reserve release` command when releasing all tokens in the reserve
* Failure of `smart-contracts reserve handover` command when reserve is empty

## Added

* block-production-log pallet, see it's readme for more details.
* Block participation pallet and inherent data provider, making available data on block producers
  and their delegators. This feature is meant to be used by Partner Chains developers to implement
  block production reward payouts in their own runtimes. See `toolkit/primitives/block-participation/README.md`
  for more information.

# v1.5.1

## Changed

* Default `smart-contracts` timeout from 2 minutes to 5 minutes

## Fixed

* Failure of `smart-contracts reserve release` command when releasing all tokens in the reserve
* Failure of `smart-contracts reserve handover` command when reserve is empty

## Removed

* Removed unnecessary transitive dependencies from multiple crates

# v1.5.0

## Changed
* `smart-contracts reserve release` command parameter `--amount` semantic has changed, it now represent the amount of tokens to release in this command execution
* Replaced custom weights with default substrate weights for few pallets
* Updated to polkadot-stable2409-4 (aka v1.16.4).
* `setup-main-chain-state` command now uses native Rust to upsert the D-Parameter and upsert permissioned candidates
* Changed the `smart-contracts init-governance` command to `smart-contracts governance init`
* smart-contracts commands and offchain tests now use WebSockets implementation of Ogmios client
* Updated to polkadot-stable2409-3 (aka v1.16.3).
* `local-environment` now uses the `partner-chains-node` based container for the smart-contracts setup.
* `partner-chains-cli` separate binary is transformed to a library crated and integrated in `partner-chains-node-commands` library crate.
Every invocation of `partner-chains-cli` should be replaced with `<node> wizards` subcommand of the node built with Partner Chains SDK.
The only other change is that "node executable path" configuration is not present in `partner-chains-cli-resources.json` anymore, because it is not needed anymore.
Code will always invoke "self" executable instead.
Since this change, all functionality of Partner Chains is available in the one executable of the node.
* Added support for extended payment signing and verification keys.
* Renamed file names of the configs used by wizard commands. `partner-chains-cli-resources-config.json` is now
`pc-resources-config.json`, `partner-chains-cli-chain-config.json` is now `pc-chain-config.json`. Rename your
files accordingly if migrating from prior versions.
* e2e tests: config has been changed to use `partner-chains-node` to interact with smart contracts
* e2e tests: test_add_permissioned_candidate and test_remove_permissioned_candidate have been merged into test_upsert_permissioned_candidates, and it's now
setting the permissioned candidates exactly as provided, overriding previous candidates. That means you can no longer remove a single candidate, you need
to provide a whole list if you only want to remove one candidate. Set `"permissioned_candidate": true` in your config for every permissioned candidate on your network
to achieve this.

## Removed

* Separate binary partner-chains-smart-contracts-commands.
* Override artifacts option in `local-environment` (docker image artifact is used).
* Removed the `mock-types` crate.

## Fixed

* Cache returning invalid results when native token MainChainScripts has changed.
* Crash of partner-chain-node smart-contracts command. Logging is now set independently.
* Renamed of argument 'ogmios-host' to 'ogmios-url' in smart-contracts subcommands.

## Added

* Address Associations pallet and signing command
* Command `smart-contracts reserve init`, `create`, `deposit`, `release`, `handover` and `update-settings`
* Command `smart-contracts governance update`
* Ogmios client backed by jsonrpsee `WsClient`
* Input data is now included in the `set` committee inherent in `pallet-session-validator-management`

# v1.4.0

## Changed

* `genesis_utxo` and `registration_utxo` no longer have to have no native tokens.
* Update dependencies containers to cardano-node 10.1.4, db-sync 13.6.0.4, ogmios 6.11.0 and kupo 2.10.0
* Organized Rust sources into two directories: toolkit and node.
* Implemented transaction balancing with CSL in offchain code.
* Update offchain code dependencies: pallas, ulpc and cardano-serialization-lib.
* Updated to partner-chains-smart-contracts v7.0.2
* * chain-params crate that provided SidechainParam is removed, because there are no SidechainParams anymore
* * partner-chains-cli is changed, so prepare-config wizard sets `genesis_utxo` and does not set sidechain parameters
* * pallets are not generic on SidechainParams anymore, they use UtxoId (genesis_utxo) instead
* * This change requires manual migration, because automatic migration of storage in this case is impossible.
Please refer to the migration guide at `docs/developer-guides/migration-guide-1.4.0.md` for detailed
instructions on how to manually upgrade a running chain to 1.4.0.
Do **NOT** perform a normal runtime upgrade, it will break your chain.

## Fixed

* CardanoNetwork bug in `partner-chains-cli`, that would cause the CLI to fail with the mainnet.

## Added

* Added `smart-contracts` command to the node with sub-commands `init-governance`, `get-scripts` and
`upsert-d-parameter`.

# v1.3.0

## Changed

* Added 'deregister' command to partner-chains-cli.
* Made `MainChainScripts` in the native token pallet optional. If they are not set, the inherent data
provider will not query the main chain state or produce inherent data at all.
* ETCM-8366 - native token management pallet can now observe historical transfers when added after the genesis block
* Updated to polkadot-stable2409 (aka v1.16.0).
* * Requires some downstream changes in the node code.
* * See diff of the commit that adds this changelog line for hints.
* * Specific changes will depend on the node implementation.
* Update toolchain to 1.81.0
* Implemented batch queries and caching for the native token observability. Improves performance of the full-sync.
* Added ogmios-client internal library for communication with Ogmios
* Using Ogmios for reading Cardano Network parameters in `partner-chains-cli`, instead of asking user to choose them
* Bugfix: rephrased vague log message when selecting the epoch committee
* Removed the `main-chain-follower-api` completely. Each crate that depended on it now defines its own `*DataSource`
trait, implemented by separate types in `db-sync-follower` and `main-chain-follower-mock` crates. For reference
on how to create these new data sources see `node/src/main_chain_follower.rs` file.
* Added `pallet-session` integration for `pallet-session-validator-management`. Not wired in the node.
* `partner-chains-cli` does not use `cardano-cli` to derive address not to query utxos.
* `partner-chains-cli` does not use `pc-contracts-cli` in `prepare-configuration` wizard, it uses `partner-chains-cardano-offchain` crate instead.
* Update cardano-node to 10.1.2

## Added
* Added `new_if_pallet_present` factory for the native token inherent data provider,
allowing to selectively query main chain state based on runtime version
* Added Largest-First coin selection algorithm.

# 1.2.0

## Changed

* Switched to paritytech/polkadot-sdk polkadot-stable2407-2. No migration is required because of this change.
* Reverted usage of custom Runner that allowed `async_run` with asynchronous initializer.
  Now `Runner` code used is the same as in paritytech/polkadot-sdk.
  This change requires updates in node: `new_partial` cannot be async.
  Run command dispatch looks more like in paritytech/polkadot-sdk.
* bugfix for Mainnet compatibility in the db-sync main-chain follower. Fixes null block_no column decoding problem.
* moved out some cli related code from `node` crate, in order to require less copy-paste in users nodes
* removed USE_CHAIN_INIT code. Migration strategy is to remove copy-pasted and adapted code. It will not compile with vanilla polkadot-sdk, that we plan to use in future.
* moved `pallet-partner-chains-session` from polkadot-sdk fork to this repository. Node uses vanilla grandpa and aura consensus now. No migration is needed.
* moved `sc-consensus-aura` from input-output-hk/polkadot-sdk fork to this repository,
  to `sc-partner-chains-consensus-aura` and `sp-partner-chains-consensus-aura`.
  This change requires migration of the node, PartnerChainsProposerFactory has to be used.
  See `service.rs` in `partner-chains-node` crate for an example.
* renamed sidechain-main-cli and relevant naming to pc-contracts-cli
* ETCM-6092 - removed the `epoch-derivation` crate, moving epoch derivation logic to the `sidechain-domain`
crate. Removed `EpochConfig` wrapper type; code using it should be changed to use `MainchainEpochConfig`
type directly, `EpochConfig::read()` uses should be replaced by `MainchainEpochConfig::read_from_env()`.

## Fixed
* ETCM-8267 - fixed `partner-chains-cli` missing the native token configuration

## Added
* ETCM-7811 - native token movement observability components: `sp-native-token-management` and
`pallet-native-token-management` crates; data sources behind the `native-token` feature in
`main-chain-follower-api` and `db-sync-follower` crates.
* added helper functions to `SidechainParams` and all `MainChainScripts` types to read them from environment
* Extrinsic `set_main_chain_scripts` for migrating to new committee selection main chain scripts

# v1.0.0rc1

## Changed

* polkadot-sdk dependency updated to partnerchains-stable2407 (stable2407 is v1.15.0 in the previous scheme)
* changed the inner type of `McBlockHash` from Vec to an array
* ETCM-7985 - bumped `partner-chains-smart-contracts` version and updated the `partner-chains-cli`
to match. Now `partner-chains-cli` passes a network parameter to `sidechain-main-cli` where necessary.
* governance authority key hash is now calculated in `prepare-configuration` without using external `cardano-cli`

## Removed

* removed Relay docker build files
* removed usage of 'storage::getter' macros, following polkadot-sdk changes

# v1.0.0

## Changed
* ETCM-7498 - update to polkadot v1.12.0
* ETCM-6262 - changed the way benchmarks are used in runtime. It now contains 'weights' directory with benchmarks for pallets, block and extrinsics overheads, machine and storage. New scripts for generating them were added.
* ETCM-7506 - moved `generate-signatures` functionality to node command `registration-signatures`, output has changed, automation in this repository has been updated
* Extracted SidechainParams to own crate, encouraging users to create their own SidechainParams.
* ETCM-6826 - added runtime api for candidate verification. Candidate verification outside of runtime is done only through runtime api. This node requires runtime to have a spec_version >= 111.
* ETCM-7599 - create custom index from dbsync follower implementation, to avoid using custom db-sync image
* ETCM-7512 - added registration-status command to sidechains-substrate-node cli
* RocksDB is explicitly made a sc-client-db backend
* ETCM-7610 implemented 'establish bootnode' step from prepare-configuration wizard
* Rust toolchain and docker builder images are updated to 1.77.0
* ETCM-7611 implemented 'establish sidechain parameters' step from prepare-configuration wizard
* ETCM-7613 implemented 'create-chain-spec' wizard
* ETCM-7614 implemented 'setup-main-chain-state' wizard
* ETCM-7530 - Removed active flow from runtime and node. To migrate, remove the following dependencies from you node
and runtime crates: `sp-active-flow`, `pallet-active-flow`, `pallet-active-flow-rpc`, `sp-incoming-tx`,
`allet-incoming-tx` and `allet-incoming-tx-rpc`. This involves removing Active Flow Pallet and Incoming Transactions
Pallet from the runtime, along with their configuration, chain spec configuration and RPC modules in the node.
* Removed the `runtime-constants` crate. `SLOTS_PER_EPOCH` parameter now needs to be defined by the
users in their runtime crate.
* ETCM-7762 - update to polkadot v1.13.0 - requires adaption in node code, because GenericChainSpec has lost one generic parameter
* ETCM-7759 - decoupled all crates that use chain follower data sources from the concrete `DataSources` type.
Now all logic accepts any type that implements one of the traits: `XXXDataSource` or `HasXXXDataSource`.
* ETCM-7766 - updates to accommodate to new version of partner-chains-smart-contracts: containers and devnet settings and utilities
* BREAKING: ETCM-7818 read candidates related main chain configuration from ledger, not from environment. Migration for existing chains is to put proper configuration in the ledger and then export chain as a spec file.
* ETCM-7855 - removed all Active Flow-related components and features. This change should not affect
Partner Chains nodes that did not use Active Flow.
* Clean up docs to support independent release from different repo
* Modify publish-doc.yml to only publish rustdocs
* Removed the `manage-devenv` crate
* ETCM-7938 - update polkadot-sdk to v1.14.0
* Renamed `sidechain_domain::BlockHash` to `McBlockHash` for clarity
* BREAKING: ETCM-7950 - Move SLOTS_PER_EPOCH to const to storage value in order to enable its configuration without recompilation. It is NOT BREAKING change for the chains having SLOTS_PER_EPOCH equal to 60.
* `sidechain-runtime` and `sidechains-substrate-node` crates are updated to version 1.0.0
* renamed `sidechains-substrate-node` to `partner-chains-node`

## Fixed
* ETCM-7745 - do not overwrite legacy chain params in partner-chains-cli prepare-configuration wizard
* ETCM-7713 - partner-chains-cli prepare-configuration small improvements and fixes

## Added
* ETCM-7610 implemented 'establish main chain configuration' step of prepare-configuration wizard

# v0.2.1

## Changed
* ETCM-7422 - decoupled all pallet crates from their related inherent data crates. Moved all primitives
(types, error types, runtime APIs etc.) to separate crates in `primitives/` directory. Now for each
`pallet-*` crate there is a corresponding `sp-*` crate.
* ETCM-7423 - moved `McHashInherentDataProvider`, `IncomingTransactionsProvider`, `AriadneInherentDataProvider` and `CrossChainSignaturesInherentDataProvider`
creation logic out of the node crate, to their respective primitive crates.
Cleaned `inherent_data.rs` which now contains only wiring and necessary minor helper logic.
* ETCM-6709 - db-sync implementation of CandidatesDataSource has built-in caching, that is used only for stable main chain data. main-chain-follower-caching create is removed.
* Inherent data provider creation logic now uses error types instead of boxed errors where it's possible
* renamed the `block-rewards-primitives` crate to `sp-block-rewards` for consistency
* made `pallet-block-rewards` crate depend on `sp-block-rewards` and moved some types and traits there

## Fixed
* ETCM-7463 - fixed incoming transactions cache in db-sync-follower, it was not working at all

# v0.1.0

## Added
* ETCM-7080: add aura and grandpa public keys to registrations data returned from RPC method

## Changed
* IMPORTANT: partner-chains-smart-contracts revision has been updated in flake.nix.  Downstream projects, like Midnight, should keep using the previous value, to keep configuration utilities in sync with their testnets.
* BREAKING: ETCM-5905 - remove all storage maps from pallet-active-flow

* ETCM-7136 - replaced the local partner-chains-session pallet with one from the SDK
* ETCM-7144 - fixes for the mainchain-follower-cli, required changes in mainchain-follower-api
* ETCM-7293 - modularized the MC follower API, db-sync implementation and mock crates,
hiding each data source type behind a feature
* ETCM-6955 - move incoming transactions cache to db-sync-follower and use updated lower bound when after_tx param is not defined
* BREAKING: ETCM-7330 - pallet-sidechain works with generic SidechainParameters. Change is breaking because storages are now generic over SidechainParameters.
  sidechain_getParams returns JSON representation of generic parameters instead of concrete GetParamsResponse.
  sidechain_getEpochSignatures field 'params' has changed - Relay 2.6.x is not compatible with this change, use Relay 2.7.x.
* ETCM-7108 - unknown or 0 stake delegation makes registration invalid. It should not change committee selection results.
* Refactoring: moved `sidechain_getAridaneParameters` and `sidechain_getRegistrations` to `pallet-session-validator-management-rpc`.

## Fixed
* ETCM-7080 - use the same candidate validation as in runtime for `sidechain_getRegistrations` and `sidechain_getAriadneParameters` rpc methods.

# v0.0.26

## Added

* Added an optional `slot` parameter to `getEpochPhase` json RPC method
* BREAKING: ETCM-6767 - store and verify mainchain block hash in header
* ETCM-6766 - main chain follower implementation for getting blocks for main chain state reference
* ETCM-6765 - add BLOCK_STABILITY_MARGIN to the configuration
* ETCM-6855 - incoming transactions with invalid recipient are filtered out when reading inherents, RPC method `sidechain_getIncomingTransactions` doesn't fail when there are transactions with invalid recipients.
* ETCM-6777 - verify that mainchain state reference slot is high enough to calculate next committee
* ETCM-6954 - update to partnerchains-polkadot-v1.9.0 (public fork), update most of the dependencies

## Changed
* BREAKING: ETCM-5898 - remove storage maps from pallet-session-validator-management and simplify the committee rotation logic
* ETCM-6877 - improved the performance of getting the latest on chain committee hash, requires update in deployment configuration.
* ETCM-6822 - update partner-chains-smart-contracts revision to: 76f57380b6d85f2c1a1f212591a99ebd0db96213.
* ETCM-6816, ETCM-6813 - removed dependency on `sidechain-inherents`, `mock-types` and `sidechain-domain` from `pallet-session-validator-management` crate
* ETCM-6813 - moved authority selection code from `sidechain-inherents` to a new `authority-selection-inherents` crate
* ETCM-6813 - moved code shared between `authority-selection-inherents` and `pallet-session-validator-management`
to a new crate `sp-session-validator-management`
* BREAKING: ETCM-6777 - all ariadne main chain data used for selecting the committees for partner chain epochs which take place during main chain epoch N is now sourced from last slot of main chain epoch N-2
* changed logic in `authority-selection-inherents` crate to operate on Sr25519 and Ed25519 public key
types instead of raw byte arrays
* BREAKING: ETCM-6776 - use MC hash in the incoming transactions calculation
* ETCM-7072 - move `ValidatorManagementSessionManager` to a dedicated crate

## Fixed
* ETCM-6854 - make endpoints_spec.json file consistent with the actual implementation in session-validator-management
* ETCM-7051 - sidechain_getEpochSignatures nextCommitteePubKeys were returning next committee of the current epoch
* ETCM-7081 - fixed 'check_inherent' when committee cannot be selected from inherent data
* ETCM-7115 - fixed `sidechain_getEpochCommittee` RPC method returning wrong committee for next epoch from now
* ETCM-7143 - fixed invalid block queries for the stable block at in dbsync-mainchain-follower

# v0.0.25

## Added

* ETCM-6517 - Added a main chain hash inherent provider and digest item under ID `mcsh`.

## Changed

* ETCM-6858 - modified queries for getting registered candidates, permissioned-candidates, and d-parameter, vastly improving their performance.
* ETCM-6655 - refactor/cleanup of main chain follower queries related to registrations.
* ETCM-6517 - Updated Polkadot SDK dependency to a version introducing inherent digests.
* ETCM-6818 - remove pallet session validator management dependency to pallet sidechains session
* ETCM-6814 - decouple session-validator-management pallet from sidechain pallet.
* ETCM-6600 - updated the Polkadot SDK version to 1.7

# v0.0.24

## Added

* ETCM-6777 - chain initialization: insert initial committee into the storage
* ETCM-6608 - chain initialization: dumb search algorithm to find the earliest committee, plus `MINIMUM_MC_EPOCH` config setting for optimisation
* ETCM-6629 - `sidechain_getEpochPhase` json RPC method in `active-flow-pallet`
* ETCM-6648 - added `limit` parameter to `sidechain_getSignaturesToUpload` json RPC method

## Changed

* ETCM-6517 - `sidechain_getRegistrations` changed to return only active and invalid registrations in `mainchainEpoch` for `mainchainPublicKey`
* ETCM-6517 - `sidechain_getAriadneParameters` extended with `candidateRegistrations` response field
* ETCM-5756 (update) - increased granularity of errors when retrieving the parameters
* ETCM-6629 - moved `sidechain_getStatus` json RPC method to `sidechain-pallet`
* ETCM-6728 - changed `sidechain_getStatus` json RPC method to calculate `epoch`
and `nextEpochTimestamp` using current time

## Removed

* ETCM-6629 - removed `epoch_phase` field from `sidechain_getStatus` json RPC method

## Fixed

* ETCM-6616 inherent data errors are handled properly, so meaningful messages are displayed

# v0.0.23

## Added

*  ETCM-6075 - added prometheus metrics `execution_time`, `call_count` for each method in main chain follower services

## Changed

* ETCM-6420 - update the Polkadot SDK dependency to 1.6.0
* ETCM-5905 - use block search algorithm in `sidechain_getOutgoingTxMerkleProof` - enables replacing StorageMaps with StorageValue and save space.
* ETCM-5905 - update sidechain_getOutgoingTxMerkleProof to use block search

## Fixed

* ETCM-6536 - fixed rejection of blocks without incoming transactions ('unlock' call), when verifier can already observe some new transactions on the main chain.
Fixed accepting a block with 'unlock' call when verifier does not see any transactions.

# v0.0.22

## Fixed

* ETCM-6367 - fixed `sidechain_getEpochsToUpload`, so it returns the first epoch of sidechain by @LGLO in https://github.com/input-output-hk/partner-chains/pull/521
* ETCM-6369 - fixed invalid incoming transaction inherent caused by negative amount (bug in db-sync main chain follower) by @LGLO in https://github.com/input-output-hk/partner-chains/pull/527
* ETCM-5479 - fixed merkle proof endpoint with proper distributed set utxo by @AmbientTea in https://github.com/input-output-hk/partner-chains/pull/532
* ETCM-6441 - fixed a SQL query, so it can use index on multi_asset table when looking for d-parameter and permissioned candidates by @LGLO in https://github.com/input-output-hk/partner-chains/pull/537

## Added

* ETCM-6080 - mock payouts to block beneficiaries by @AmbientTea in https://github.com/input-output-hk/partner-chains/pull/500

## Changed

* ETCM-5898 - Updated `sidechain_getEpochCommittee` to search for appropriate block, will allow to not store map of all epochs in the future by @aang114 in https://github.com/input-output-hk/partner-chains/pull/535
* ETCM-5756 - Unified `get_permissioned_candidates_for_epoch` and `get_d_parameter_for_epoch` into a single function: `get_ariadne_parameters`
* ETCM-6516 - Updated slot assignment algorithm with the most recent specification https://github.com/input-output-hk/partner-chains/pull/563<|MERGE_RESOLUTION|>--- conflicted
+++ resolved
@@ -5,23 +5,8 @@
 # Unreleased
 
 ## Changed
-<<<<<<< HEAD
-=======
+
 * `partner-chains-db-sync-data-sources` and `partner-chains-mock-data-sources` crates now exports all its public members from the root
-
-## Removed
-* Trait `PartnerChainRuntimeBindings` and merged into `PartnerChainRuntime` trait.
-* Trait `CreateChainSpecRuntimeBindings` from `partner-chains-cli`, and substituted with `PartnerChainRuntime` trait.
-
-## Fixed
-
-## Added
-
-# v1.7.0
-
-## Changed
->>>>>>> 4e6faee5
-
 * `partner-chains-db-sync-data-sources` crate now exports all its public members from the root
 * `smart-contracts` commands can accept parameter to configure Ogmios requests timeout
 * `prepare-configuration` and `create-chain-spec` wizards are updated to setup `governedMap.MainChainScripts` in the chain-spec file.
