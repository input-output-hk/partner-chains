--- conflicted
+++ resolved
@@ -13,43 +13,31 @@
   steps:
     - name: Install kubectl, kubernetes-helm, and awscli
       run: |
-<<<<<<< HEAD
         # Install kubectl
         curl -LO "https://dl.k8s.io/release/$(curl -L -s https://dl.k8s.io/release/stable.txt)/bin/linux/amd64/kubectl" > /dev/null 2>&1 || { echo "❌ Failed to download kubectl"; exit 1; }
         chmod +x ./kubectl
         sudo mv ./kubectl /usr/local/bin/kubectl
 
+        # Install Helm
+        curl https://baltocdn.com/helm/signing.asc | gpg --dearmor | sudo tee /usr/share/keyrings/helm.gpg > /dev/null || { echo "❌ Failed to setup Helm GPG"; exit 1; }
+        sudo apt-get install apt-transport-https --yes || { echo "❌ Failed to install apt-transport-https"; exit 1; }
+        echo "deb [arch=$(dpkg --print-architecture) signed-by=/usr/share/keyrings/helm.gpg] https://baltocdn.com/helm/stable/debian/ all main" | sudo tee /etc/apt/sources.list.d/helm-stable-debian.list
+        sudo apt-get update || { echo "❌ Failed to update apt"; exit 1; }
+        sudo apt-get install helm || { echo "❌ Failed to install Helm"; exit 1; }
+
         # Install or update AWS CLI v2
         curl "https://awscli.amazonaws.com/awscli-exe-linux-x86_64.zip" -o "awscliv2.zip" > /dev/null 2>&1 || { echo "❌ Failed to download AWS CLI"; exit 1; }
         unzip -o awscliv2.zip > /dev/null 2>&1 || { echo "❌ Failed to unzip AWS CLI"; exit 1; }
         sudo ./aws/install --update > /dev/null 2>&1 || { echo "❌ Failed to install AWS CLI"; exit 1; }
-=======
-        curl -LO "https://dl.k8s.io/release/$(curl -L -s https://dl.k8s.io/release/stable.txt)/bin/linux/amd64/kubectl"
-        chmod +x ./kubectl
-        sudo mv ./kubectl /usr/local/bin/kubectl
-        curl https://baltocdn.com/helm/signing.asc | gpg --dearmor | sudo tee /usr/share/keyrings/helm.gpg > /dev/null
-        sudo apt-get install apt-transport-https --yes
-        echo "deb [arch=$(dpkg --print-architecture) signed-by=/usr/share/keyrings/helm.gpg] https://baltocdn.com/helm/stable/debian/ all main" | sudo tee /etc/apt/sources.list.d/helm-stable-debian.list
-        sudo apt-get update
-        sudo apt-get install helm
->>>>>>> 3e77f606
       shell: bash
 
     - name: Configure kubectl
       run: |
-<<<<<<< HEAD
         echo "${KUBECONFIG_BASE64}" | base64 --decode > ${{ runner.temp }}/kubeconfig.yaml || { echo "❌ Failed to decode kubeconfig"; exit 1; }
         kubectl config set-cluster my-cluster --server=${K8S_SERVER} --insecure-skip-tls-verify=true > /dev/null 2>&1 || { echo "❌ Failed to set cluster"; exit 1; }
         kubectl config set-credentials github-actions --token=${K8S_SA_TOKEN} > /dev/null 2>&1 || { echo "❌ Failed to set credentials"; exit 1; }
         kubectl config set-context my-context --cluster=my-cluster --user=github-actions --namespace=default > /dev/null 2>&1 || { echo "❌ Failed to set context"; exit 1; }
         kubectl config use-context my-context > /dev/null 2>&1 || { echo "❌ Failed to use context"; exit 1; }
-=======
-        echo "${{ env.kubeconfig_base64 }}" | base64 --decode > ${{ runner.temp }}/kubeconfig.yaml
-        kubectl config set-cluster my-cluster --server=${{ env.K8S_SERVER }} --insecure-skip-tls-verify=true
-        kubectl config set-credentials github-actions --token=${{ env.K8S_SA_TOKEN }}
-        kubectl config set-context my-context --cluster=my-cluster --user=github-actions --namespace=default
-        kubectl config use-context my-context
->>>>>>> 3e77f606
       shell: bash
 
     - name: Download chain‑spec artifacts
