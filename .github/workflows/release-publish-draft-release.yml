--- conflicted
+++ resolved
@@ -1,10 +1,6 @@
 # Workflow not to be executed manually, but by the release.yml workflow
 
-<<<<<<< HEAD
-name: "Release: Publish Draft Release (Don't run manually)"
-=======
 name: "Release: Publish Draft Release (Don't run manually!)"
->>>>>>> 4363aa11
 
 on:
   workflow_dispatch:
