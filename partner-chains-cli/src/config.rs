--- conflicted
+++ resolved
@@ -377,13 +377,13 @@
 	pub governance_authority: MainchainAddressHash,
 }
 
-<<<<<<< HEAD
 impl Display for SidechainParams {
 	fn fmt(&self, f: &mut Formatter<'_>) -> std::fmt::Result {
 		let json_string = serde_json::to_string_pretty(self).unwrap();
 		write!(f, "{}", &json_string)
 	}
-=======
+}
+
 #[derive(Deserialize, Serialize, Clone, Debug)]
 pub struct AssetConfig {
 	policy_id: String,
@@ -394,7 +394,6 @@
 pub struct NativeTokenConfig {
 	pub asset: AssetConfig,
 	pub illiquid_supply_address: String,
->>>>>>> 12d2aa32
 }
 
 #[derive(Deserialize)]
