--- conflicted
+++ resolved
@@ -1,11 +1,8 @@
 mod cardano_cli;
 pub mod config;
 pub mod create_chain_spec;
-<<<<<<< HEAD
 mod dereg;
-=======
 mod deregister;
->>>>>>> 7208ae2e
 pub mod generate_keys;
 pub mod io;
 pub mod keystore;
@@ -48,12 +45,9 @@
 	Register2(register::register2::Register2Cmd),
 	/// The final step of registering as a committee candidate, not using cold keys.
 	Register3(register::register3::Register3Cmd),
-<<<<<<< HEAD
 	Dereg(dereg::DeregCmd),
-=======
 	/// Deregister from the candidates set. This command requires chain config file present in the running directory.
 	Deregister(deregister::DeregisterCmd),
->>>>>>> 7208ae2e
 }
 
 pub trait CmdRun {
@@ -71,11 +65,8 @@
 		Command::Register1(cmd) => cmd.run(&DefaultCmdRunContext)?,
 		Command::Register2(cmd) => cmd.run(&DefaultCmdRunContext)?,
 		Command::Register3(cmd) => cmd.run(&DefaultCmdRunContext)?,
-<<<<<<< HEAD
 		Command::Dereg(cmd) => cmd.run(&DefaultCmdRunContext)?,
-=======
 		Command::Deregister(cmd) => cmd.run(&DefaultCmdRunContext)?,
->>>>>>> 7208ae2e
 	}
 	Ok(())
 }
